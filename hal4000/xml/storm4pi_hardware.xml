<?xml version="1.0" encoding="ISO-8859-1"?>
<hardware>
  <!-- Defines all the hardware (for storm4pi).
       
       Note that if you don't have a particular piece of hardware
       it needs to be commented out in this file.
    -->

  <camera>
    <module type="string">dualCamera</module>
    <parameters>
      <control type="string">andordualCameraControl</control>
      <display type="string">andorCameraWidget</display>
    </parameters>
  </camera>

  <modules>

    <!-- The focus lock -->
    <focuslock>
      <class_name type="string">AFocusLockZ</class_name>
      <menu_item type="string">Focus Lock</menu_item>
      <module_name type="string">focuslock.storm4piFocusLockZ</module_name>
    </focuslock>

    <!-- Illumination (lasers, shutters, etc) control. -->
    <illumination>
      <class_name type="string">IlluminationControl</class_name>
      <menu_item type="string">Illumination</menu_item>
      <module_name type="string">illumination.illuminationControl</module_name>
      <parameters>
	<settings_xml type="string">storm4_illumination_settings.xml</settings_xml>
      </parameters>
    </illumination>

  </modules>

<<<<<<< HEAD
  <illumination>
    <module type="string">storm4IlluminationControl</module>
  </illumination>

  <!--
  <joystick>
    <module type="string">gamepad310JoystickControl</module>
  </joystick>
  -->

  <!--
  <misc_control>
    <module type="string">storm4MiscControl</module>
  </misc_control>
  -->

  <shutters>
    <module type="string">storm4ShutterControl</module>
  </shutters>

  <!--
  <stage>
    <module type="string">storm4StageControl</module>
  </stage>
  -->

  <!--
  <temperature_logger>
    <module type="string">NA</module>
  </temperature_logger>
  -->
  
=======
>>>>>>> 97c80181
</hardware><|MERGE_RESOLUTION|>--- conflicted
+++ resolved
@@ -35,39 +35,4 @@
 
   </modules>
 
-<<<<<<< HEAD
-  <illumination>
-    <module type="string">storm4IlluminationControl</module>
-  </illumination>
-
-  <!--
-  <joystick>
-    <module type="string">gamepad310JoystickControl</module>
-  </joystick>
-  -->
-
-  <!--
-  <misc_control>
-    <module type="string">storm4MiscControl</module>
-  </misc_control>
-  -->
-
-  <shutters>
-    <module type="string">storm4ShutterControl</module>
-  </shutters>
-
-  <!--
-  <stage>
-    <module type="string">storm4StageControl</module>
-  </stage>
-  -->
-
-  <!--
-  <temperature_logger>
-    <module type="string">NA</module>
-  </temperature_logger>
-  -->
-  
-=======
->>>>>>> 97c80181
 </hardware>