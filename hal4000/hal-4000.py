#!/usr/bin/python
#
## @file
#
# Heuristically programmed ALgorithmic STORM setup control.
#
# In its most basic form, this just runs a camera
# and displays (and records) the resulting data.
#
# ACamera:
#   Control, record and display the data from one (or more)
#   camera(s).
#
#  The camera control class should be a subclass of
#  camera.genericCamera, which (attempts to) encapsulate
#  all the stuff related to the controlling and displaying
#  the data from one or more cameras. Examples and related
#  classes can all be found in the camera directory.
#
#
# More advanced functionality is provided by various modules.
# These are loaded dynamically in the __init__ based on
# the contents of the hardware.xml file. Examples of modules
# include spotCounter.py, illumination/illuminationControl.py
# and tcpControl.py
#
# Each module must implement the methods described in the
# HalModule class in halLib.halModule, or be a sub-class
# of this class.
#
#
# Hazen 02/14
#

import os
import sys
import datetime
import traceback

from PyQt4 import QtCore, QtGui

# Debugging
import sc_library.hdebug as hdebug

# Misc.
import camera.filmSettings as filmSettings
import halLib.imagewriters as writers
import qtWidgets.qtAppIcon as qtAppIcon
import qtWidgets.qtParametersBox as qtParametersBox

import sc_library.parameters as params

## getFileName
#
# Returns the filename given a path.
#
# @param path The full path with the file name.
#
# @return Returns the file name.
#
def getFileName(path):
    return os.path.splitext(os.path.basename(path))[0]

## halImport
#
# Wrap __import__ to make dynamic import a little simpler.
#
# @param module_name The name of the module to import.
#
# @return Returns the module
#
def halImport(module_name):
    return __import__(module_name, globals(), locals(), [module_name], -1)

## trimString
#
# Trims string to max_len characters if string is longer than max_len.
#
# @param string The string to trim.
# @param max_len The maximum string length.
#
# @return Returns the trimmed string.
#
def trimString(string, max_len):
    if len(string) > max_len:
        return "..." + string[-(max_len-3):]
    else:
        return string

## Window
#
# The main window.
#
class Window(QtGui.QMainWindow):
    tcpComplete = QtCore.pyqtSignal(object)

    ## __init__
    #
    # Set up the main window, connect and initialize all the hardware.
    #
    # @param hardware The hardware associated with this setup.
    # @param parameters The initial (and default) parameters for the hardware.
    # @param parent (Optional) The PyQt parent of this object.
    #
    @hdebug.debug
    def __init__(self, hardware, parameters, parent = None):
        QtGui.QMainWindow.__init__(self, parent)

        # General (alphabetically ordered)
        self.current_directory = False
        self.directory = False
        self.filename = ""
        self.filming = False
<<<<<<< HEAD
        #self.logfile_fp = open(parameters.logfile, "a")
        #self.old_settings = []

=======
        self.logfile_fp = open(parameters.logfile, "a")
        self.modules = []
>>>>>>> 591fba61
        self.old_shutters_file = ""
        self.parameters = parameters
        self.settings = QtCore.QSettings("Zhuang Lab", "hal-4000_" + parameters.setup_name.lower())
        self.tcp_requested_movie = False
        self.ui_mode = ""
        self.will_overwrite = False
        self.writer = False

        # Logfile setup
        #self.logfile_fp.write("\r\n")
        #self.logfile_fp.flush()

        
        setup_name = parameters.setup_name.lower()

        #
        # Load the camera module
        #
        # The camera module defines (to some extent) what the HAL UI
        # will look like.
        #
        the_camera = halImport('camera.' + hardware.camera.module)
        self.ui_mode = the_camera.getMode()

        #
        # UI setup, this is one of:
        #
        # 1. single: single window, single camera
        # 2. detached: detached camera window, single camera
        # 3. dual: detached camera windows, dual camera
        #
        if (self.ui_mode == "single"):
            import qtdesigner.hal4000_ui as hal4000Ui
        elif (self.ui_mode == "detached"):
            import qtdesigner.hal4000_detached_ui as hal4000Ui
        elif (self.ui_mode == "dual"):
            import qtdesigner.hal4000_detached_ui as hal4000Ui
        else:
            print "unrecognized mode:", self.ui_mode
            print " mode should be one of: single, detached or dual"
            exit()

        # Load the ui
        self.ui = hal4000Ui.Ui_MainWindow()
        self.ui.setupUi(self)
        
        self.setWindowTitle(self.parameters.setup_name)
        self.setWindowIcon(qtAppIcon.QAppIcon())

        self.parameters_box = qtParametersBox.QParametersBox(self.ui.settingsScrollArea)
        self.ui.settingsScrollArea.setWidget(self.parameters_box)
        self.ui.settingsScrollArea.setWidgetResizable(True)
        self.parameters_box.addParameters(self.parameters)

        file_types = writers.availableFileFormats(self.ui_mode)
        for type in file_types:
            self.ui.filetypeComboBox.addItem(type)

        #
        # Camera
        #

        # This is the classic single-window HAL display. To work properly, the camera 
        # controls UI elements that "belong" to the main window and vice-versa.
        if (self.ui_mode == "single"):
            self.camera = the_camera.ACamera(hardware.camera.parameters,
                                             parameters,
                                             self.ui.cameraFrame,
                                             self.ui.cameraParamsFrame,
                                             parent = self)
            self.ui.recordButton = self.camera.getRecordButton()

        # Both detached and dual-modes have the proper separation of UI elements
        else:
            self.camera = the_camera.ACamera(hardware.camera.parameters,
                                             parameters,
                                             parent = self)

        # Insert additional menu items for the camera(s) as necessary
        if (self.ui_mode == "detached"):
            self.ui.actionCamera1 = QtGui.QAction(self.tr("Camera"), self)
            self.ui.menuFile.insertAction(self.ui.actionQuit, self.ui.actionCamera1)
            self.ui.actionCamera1.triggered.connect(self.camera.showCamera1)
        elif (self.ui_mode == "dual"):
            self.ui.actionCamera1 = QtGui.QAction(self.tr("Camera1"), self)
            self.ui.menuFile.insertAction(self.ui.actionQuit, self.ui.actionCamera1)
            self.ui.actionCamera1.triggered.connect(self.camera.showCamera1)

            self.ui.actionCamera2 = QtGui.QAction(self.tr("Camera2"), self)
            self.ui.menuFile.insertAction(self.ui.actionQuit, self.ui.actionCamera2)
            self.ui.actionCamera2.triggered.connect(self.camera.showCamera2)

        # camera signals
        self.camera.reachedMaxFrames.connect(self.stopFilm)
        self.camera.newFrames.connect(self.newFrames)

        #
        # Hardware control modules
        #

        # Load the requested modules.
        add_separator = False
        for module in hardware.modules:
            hdebug.logText("Loading: " + module.hal_type)
            a_module = halImport(module.module_name)
            a_class = getattr(a_module, module.class_name)
            instance = a_class(module.parameters, parameters, self)
            instance.hal_type = module.hal_type
            instance.hal_gui = module.hal_gui
            if module.hal_gui:
                add_separator = True
                a_action = QtGui.QAction(self.tr(module.menu_item), self)
                self.ui.menuFile.insertAction(self.ui.actionQuit, a_action)
                a_action.triggered.connect(instance.show)
            self.modules.append(instance)

        # Insert a separator into the file menu if necessary.
        if add_separator:
            self.ui.menuFile.insertSeparator(self.ui.actionQuit)

        # Connect signals between modules, HAL and the camera.
        everything = self.modules + [self] + [self.camera]
        for from_module in everything:
            signals = from_module.getSignals()

            for to_module in everything:
                to_module.connectSignals(signals)

        # Finish module initialization
        for module in self.modules:
            module.moduleInit()

        #
        # More ui stuff
        #

        # handling file drops
        self.ui.centralwidget.__class__.dragEnterEvent = self.dragEnterEvent
        self.ui.centralwidget.__class__.dropEvent = self.dropEvent

        # ui signals
        self.ui.actionDirectory.triggered.connect(self.newDirectory)
        self.ui.actionSettings.triggered.connect(self.newSettingsFile)
        self.ui.actionQuit.triggered.connect(self.handleClose)
        self.ui.autoIncCheckBox.stateChanged.connect(self.handleAutoInc)
        self.ui.extensionComboBox.currentIndexChanged.connect(self.updateFilenameLabel)
        self.ui.filenameEdit.textChanged.connect(self.updateFilenameLabel)
        self.ui.filetypeComboBox.currentIndexChanged.connect(self.updateFilenameLabel)
        self.ui.indexSpinBox.valueChanged.connect(self.updateFilenameLabel)
        self.ui.lengthSpinBox.valueChanged.connect(self.updateLength)
        self.ui.modeComboBox.currentIndexChanged.connect(self.handleModeComboBox)
        self.ui.notesEdit.textChanged.connect(self.updateNotes)
        self.ui.recordButton.clicked.connect(self.toggleFilm)

        # other signals
        self.parameters_box.settingsToggled.connect(self.toggleSettings)

        #
        # Load GUI settings
        #

        # HAL GUI settings.
        self.gui_settings = []
        self.move(self.settings.value("main_pos", QtCore.QPoint(100, 100)).toPoint())

        if (self.ui_mode == "single"):
            self.resize(self.settings.value("main_size", self.size()).toSize())

        elif (self.ui_mode == "detached"):
            self.camera.resize(self.settings.value("camera_size", self.camera.size()).toSize())
            self.gui_settings.append([self.camera, "camera1"])

        elif (self.ui_mode == "dual"):
            self.camera.camera1.resize(self.settings.value("camera1_size", self.camera.camera1.size()).toSize())
            self.camera.camera2.resize(self.settings.value("camera2_size", self.camera.camera2.size()).toSize())
            self.gui_settings.append([self.camera.camera1, "camera1"])
            self.gui_settings.append([self.camera.camera2, "camera2"])

        for [an_object, name] in self.gui_settings:
            if an_object:
                an_object.move(self.settings.value(name + "_pos", QtCore.QPoint(200, 200)).toPoint())
                if self.settings.value(name + "_visible", False).toBool():
                    ab_object.show()

        # Module GUI settings.
        for module in self.modules:
            module.loadGUISettings(self.settings)

        #
        # start the camera
        #
        self.camera.cameraInit()


    ## cleanUp
    #
    # This is called upon closing the program. It stops all of the various
    # threads and disconnects from the hardware. This also saves the current 
    # GUI layout, i.e. the locations of the various windows and whether or 
    # not they are open.
    #
    @hdebug.debug
    def cleanUp(self):
        print " Dave? What are you doing Dave?"
        print "  ..."

        # Save HAL GUI settings.
        self.settings.setValue("main_pos", self.pos())
        if (self.ui_mode == "single"):
            self.settings.setValue("main_size", self.size())

        elif (self.ui_mode == "detached"):
            self.settings.setValue("camera_size", self.camera.size())

        elif (self.ui_mode == "dual"):
            self.settings.setValue("camera1_size", self.camera.camera1.size())
            self.settings.setValue("camera2_size", self.camera.camera2.size())

        for [an_object, name] in self.gui_settings:
            if object:
                self.settings.setValue(name + "_pos", an_object.pos())
                self.settings.setValue(name + "_visible", an_object.isVisible())

        # Save module GUI settings.
        for module in self.modules:
            module.saveGUISettings(self.settings)

        # Close the film notes log file.
        self.logfile_fp.close()

        # stop the camera
        self.camera.close()

        # stop the modules.
        for module in self.modules:
            module.cleanup()

    ## closeEvent
    #
    # This called when the user wants to close the program.
    #
    # @param event A QEvent object.
    #
    @hdebug.debug
    def closeEvent(self, event):
        self.cleanUp()

    ## connectSignals
    #
    # @param signals An array of signals that we might be interested in connecting to.
    #
    @hdebug.debug
    def connectSignals(self, signals):
        for signal in signals:
            if (signal[1] == "commGotConnection"):
                signal[2].connect(self.handleCommStart)
            elif (signal[1] == "commLostConnection"):
                signal[2].connect(self.handleCommStop)
            elif (signal[1] == "commMessage"):
                signal[2].connect(self.handleCommMessage)
            elif (signal[1] == "jstickToggleFilm"):
                signal[2].connect(self.handleJoystickToggleFilm)

    ## dragEnterEvent
    #
    # This is called when a file is dragged into the main window.
    #
    # @param event A QEvent object.
    #
    @hdebug.debug
    def dragEnterEvent(self, event):
        if event.mimeData().hasUrls():
            event.accept()
        else:
            event.ignore()

    ## dropEvent
    #
    # This is called when a file is dropped on the main window. It
    # first tries to interpret the file as a parameters file, then
    # as a shutters file.
    #
    # @param event A QEvent object containing the filenames.
    #
    @hdebug.debug
    def dropEvent(self, event):
        filenames = []
        for url in event.mimeData().urls():
            #filenames.append(str(url.encodedPath())[1:])
            filenames.append(str(url.toLocalFile()))
        for filename in sorted(filenames):
            try:
                params.Parameters(filename)
                self.newSettings(filename)
            except:
                print traceback.format_exc()
                hdebug.logText(" Not a settings file, trying as shutters file")
                self.newShutters(filename)

    ## getSignals
    #
    # @return The signals this module provides.
    #
    @hdebug.debug
    def getSignals(self):
        return [["hal", "tcpComplete", self.tcpComplete]]

    ## handleAutoInc
    #
    # This is called when the auto-increment check box is clicked.
    #
    # @param flag True if the check box is checked, false otherwise.
    #
    @hdebug.debug
    def handleAutoInc(self, flag):
        self.parameters.auto_increment = flag

    ## handleClose
    #
    # Called to quit the program.
    #
    # @param bool Dummy parameter.
    #
    @hdebug.debug
    def handleClose(self, bool):
        self.close()

    ## handleCommMessage
    #
    # Handles all the message from tcpControl.
    #
    # @param message A tcpControl.TCPMessage object.
    #
    @hdebug.debug
    def handleCommMessage(self, message):

        m_type = message.getType()
        m_data = message.getData()

        if (m_type == "abortMovie"):
            if self.filming:
                self.stopFilm()

        elif (m_type == "parameters"):
            self.parameters_box.setCurrentParameters(m_data[0])

        elif (m_type == "movie"):
            # set to new comm specific values
            self.ui.filenameLabel.setText(m_data[0] + self.parameters.filetype)

            # start the film
            self.tcp_requested_movie = True
            self.startFilm(filmSettings.FilmSettings("fixed_length", m_data[1]))

        elif (m_type == "setDirectory"):
            if (not self.current_directory):
                self.current_directory = self.directory[:-1]
            self.newDirectory(m_data[0])

    ## handleCommStart
    #
    # This is called when a external program connects.
    #
    @hdebug.debug
    def handleCommStart(self):
        print "commStart"
        self.ui.recordButton.setEnabled(False)

    ## handleCommStop
    #
    # This is called when a external program disconnects.
    #
    @hdebug.debug
    def handleCommStop(self):
        print "commStop"
        self.ui.recordButton.setEnabled(True)
        if self.current_directory:
            self.newDirectory(self.current_directory)
            self.current_directory = False

    ## handleJoystickToggleFilm
    #
    # Start/stop filming.
    #
    @hdebug.debug
    def handleJoystickToggleFilm(self):
        self.toggleFilm(False)

    ## handleModeComboBox
    #
    # This is called when the acquistion mode combo box is
    # selected. There are only two modes, run_till_abort and
    # fixed_length.
    #
    # @param mode The index of the mode the user selected.
    #
    @hdebug.debug
    def handleModeComboBox(self, mode):
        if mode == 0:
            self.parameters.acq_mode = "run_till_abort"
        else:
            self.parameters.acq_mode = "fixed_length"
        self.showHideLength()

    ## handleSyncChange
    #
    # This is called by the camera display GUI to set sync parameter.
    # Sync specifies which frame to show if we are taking a movie
    # with a multi-frame shutter sequence.
    #
    # FIXME: Is this still used? I think it is all in the camera
    #    display class now.
    #@hdebug.debug
    #def handleSyncChange(self, sync):
    #    self.parameters.sync = sync

    ## newDirectory
    #
    # Show the new directory dialog box (if a directory is not specified.
    # Change to the new directory (if it exists).
    #
    # @param directory The new directory name (optional).
    #
    @hdebug.debug            
    def newDirectory(self, directory = False):
        self.stopCamera()
        if (not directory):
            directory = str(QtGui.QFileDialog.getExistingDirectory(self, 
                                                                   "New Directory", 
                                                                   str(self.parameters.directory),
                                                                   QtGui.QFileDialog.ShowDirsOnly))
        if directory and os.path.exists(directory):
            self.directory = directory + "/"
            self.parameters.directory = self.directory
            self.ui.directoryText.setText(trimString(self.parameters.directory, 31))
        self.updateFilenameLabel("foo")
        self.startCamera()

    ## newFrames
    #
    # This is called when there are new frames from the camera.
    #
    # @param frames A list of frame objects.
    #
    def newFrames(self, frames):
        for frame in frames:
            if self.filming:
                self.updateFramesForFilm(frame)

            for module in self.modules:
                module.newFrame(frame, self.filming)

    ## newParameters
    #
    # This is called after new parameters are selected. It changes the
    # film setting based on the new parameters and propogates the new
    # parameters to all of the various pieces of hardware.
    #
    @hdebug.debug
    def newParameters(self):
        # For conveniently accessing parameters
        p = self.parameters

        # Camera
        #
        # Note that the camera also modifies the parameters file, adding
        # some information about the frame rate, etc..
        #
        self.camera.newParameters(p)

        # The working directory is set by the initial parameters. Subsequent
        # parameters files don't change the directory
        if self.directory:
            p.directory = self.directory
        else:
            self.directory = p.directory

        # Modules.
        for module in self.modules:
            module.newParameters(p)

        # Update shutters file based on the shutter file specified by the parameters file.
        self.newShutters(p.shutters)

        # Film settings.
        extension = p.extension # Save a temporary copy as the original will get wiped out when we set the filename, etc.
        filetype = p.filetype
        self.ui.directoryText.setText(trimString(p.directory, 31))
        self.ui.filenameEdit.setText(p.filename)
        if p.auto_increment:
            self.ui.autoIncCheckBox.setChecked(True)
        else:
            self.ui.autoIncCheckBox.setChecked(False)
        self.ui.extensionComboBox.clear()
        for ext in p.extensions:
            self.ui.extensionComboBox.addItem(ext)
        self.ui.extensionComboBox.setCurrentIndex(self.ui.extensionComboBox.findText(extension))
        self.ui.filetypeComboBox.setCurrentIndex(self.ui.filetypeComboBox.findText(filetype))
        if p.acq_mode == "run_till_abort":
            self.ui.modeComboBox.setCurrentIndex(0)
        else:
            self.ui.modeComboBox.setCurrentIndex(1)
        self.ui.lengthSpinBox.setValue(p.frames)
        self.showHideLength()
        if p.auto_shutters:
            self.ui.autoShuttersCheckBox.setChecked(True)
        else:
            self.ui.autoShuttersCheckBox.setChecked(False)
        self.updateFilenameLabel("foo")

        # Start the camera
        self.startCamera()

        #
        # Print a list of unused parameters.
        #
        #unused = p.unused()
        #if (len(unused) > 0):
        #    print "The following parameters in", p.parameters_file, "were not used."
        #    for param in sorted(unused):
        #        print "  ", param
        #    print ""

    ## newSettings
    #
    # Parse a parameters file & add it to the parameters combo box. The names
    # settings and parameters are used somewhat interchangeably.
    #
    # @param parameters_filename The name & path of the parameters file.
    #
    @hdebug.debug
    def newSettings(self, parameters_filename):
        # parse parameters file
        parameters = params.Parameters(parameters_filename, is_HAL = True)
        self.parameters_box.addParameters(parameters)

    ## newSettingsFile
    #
    # This is called when the user selects the new setting file menu option.
    # It opens a dialog where the user can select a new parameters file, then
    # tries to load the new parameter file.
    #
    # @param bool Dummy parameter.
    #
    @hdebug.debug
    def newSettingsFile(self, bool):
        self.stopCamera()
        parameters_filename = QtGui.QFileDialog.getOpenFileName(self, "New Settings", "", "*.xml")
        if parameters_filename:
            try:
                params.Parameters(str(parameters_filename), is_HAL = True)
                self.newSettings(str(parameters_filename))
            except:
                print traceback.format_exc()
                print "failed to parse settings file"
        else:
            self.startCamera()

    ## newShutters
    #
    # Parse a shutters file & if successful, update the main window UI,
    # the camera (shutter sequence length) and the spot counter (frame
    # colors and shutter sequence length). If a module handles shutter
    # file parsing & it does not like the shutters file then it should
    # throw some kind of error.
    #
    # @param shutters_filename The name of the shutters file.
    #
    @hdebug.debug
    def newShutters(self, shutters_filename):
        new_shutters = False
        try:
            for module in self.modules:
                module.newShutters(shutters_filename)
            new_shutters = True
        except:
            print traceback.format_exc()
            hdebug.logText("failed to parse shutter file.")
            for module in self.modules:
                module.newShutters(self.old_shutters_file)
            self.parameters.shutters = self.old_shutters_file
        if new_shutters:
            self.parameters.shutters = shutters_filename
            self.old_shutters_file = shutters_filename
            self.ui.shuttersText.setText(getFileName(self.parameters.shutters))
            #self.camera.setSyncMax(self.shutter_control.getCycleLength())
            params.setDefaultShutter(shutters_filename)
            #self.spot_counter.newParameters(self.parameters, colors)
            
    ## newShuttersFile
    #
    # This is called when the user select new shutter sequence from the file menu.
    # It opens a GUI where the user can specify the new shutters file, then tries
    # to open the shutter file.
    #
    # @param bool Dummy parameter.
    #
    @hdebug.debug
    def newShuttersFile(self, bool):
        self.stopCamera()
        shutters_filename = QtGui.QFileDialog.getOpenFileName(self, "New Shutter Sequence", "", "*.xml")
        if shutters_filename and self.shutter_control:
            self.newShutters(str(shutters_filename))
        self.startCamera()

    ## showHideLength
    #
    # This is called show or hide movie length text box depending on whether
    # or not the filming mode is fixed length or run till abort.
    #
    @hdebug.debug
    def showHideLength(self):
        if self.ui.modeComboBox.currentIndex() == 0:
            self.ui.lengthLabel.hide()
            self.ui.lengthSpinBox.hide()
        else:
            self.ui.lengthLabel.show()
            self.ui.lengthSpinBox.show()

    ## startCamera
    #
    # Starts the camera.
    #
    @hdebug.debug
    def startCamera(self):
        self.camera.startCamera()

    ## startFilm
    #
    # Creates the film saving object, sets up all the hardware to take the 
    # film and then starts the camera.
    #
    # @param film_settings (Optional) A film_setting object, default is none.
    #
    @hdebug.debug
    def startFilm(self, film_settings = None):
        self.filming = True
        self.film_name = self.parameters.directory + str(self.ui.filenameLabel.text())
        self.film_name = self.film_name[:-len(self.ui.filetypeComboBox.currentText())]

        if not film_settings:
            film_settings = filmSettings.FilmSettings(self.parameters.acq_mode,
                                                      self.parameters.frames)
            save_film = self.ui.saveMovieCheckBox.isChecked()
        else:
            save_film = True

        # film file prep
        self.writer = False
        self.ui.recordButton.setText("Stop")
        if save_film:
            if (self.ui_mode == "dual"):
                self.writer = writers.createFileWriter(self.ui.filetypeComboBox.currentText(),
                                                       self.film_name,
                                                       self.parameters,
                                                       ["camera1", "camera2"])
            else:
                self.writer = writers.createFileWriter(self.ui.filetypeComboBox.currentText(),
                                                       self.film_name,
                                                       self.parameters,
                                                       ["camera1"])
            self.camera.startFilm(self.writer, film_settings)
            self.ui.recordButton.setStyleSheet("QPushButton { color: red }")
        else:
            self.camera.startFilm(None, film_settings)
            self.ui.recordButton.setStyleSheet("QPushButton { color: orange }")
            self.film_name = False

        # modules
        for module in self.modules:
            module.startFilm(self.film_name, self.ui.autoShuttersCheckBox.isChecked())

        # go...
        self.startCamera()

    ## stopCamera
    #
    # Stop the camera.
    #
    @hdebug.debug
    def stopCamera(self):
        self.camera.stopCamera()

    ## stopFilm
    #
    # Stop the camera, finish up the file writer object, set all the hardware
    # back to the non-filming mode.
    #
    @hdebug.debug
    def stopFilm(self):
        self.filming = False

        # Beep to warn the user that the film is done in the case of longer 
        # fixed length films during which they might have passed out.
        if self.parameters.want_bell and (self.parameters.acq_mode == "fixed_length"):
            if (self.parameters.frames > 1000):
                print "\7\7"

        # Stop the camera.
        self.camera.stopFilm()

        # Film file finishing up.
        if self.writer:

            # Stop modules.
            for module in self.modules:
                module.stopFilm(self.writer)

            self.writer.closeFile()

            self.updateNotes() # Get any changes to the notes made during filming.
            self.logfile_fp.write(str(datetime.datetime.now()) + "," + self.film_name + "," + str(self.parameters.notes) + "\r\n")
            self.logfile_fp.flush()

            if self.ui.autoIncCheckBox.isChecked() and (not self.tcp_requested_movie):
                self.ui.indexSpinBox.setValue(self.ui.indexSpinBox.value() + 1)
            self.updateFilenameLabel("foo")
        else:
            # Stop modules.
            for module in self.modules:
                module.stopFilm(False)

        # restart the camera
        self.startCamera()
        self.ui.recordButton.setText("Record")
        self.ui.recordButton.setStyleSheet("QPushButton { color: black }")

        # notify tcp/ip client that the movie is finished
        # if the client requested the movie.
        if self.tcp_requested_movie:

            if (self.writer.getLockTarget() == "failed"):
                hdebug.logText("QPD/Camera appears to have frozen..")
                self.quit()
            self.tcpComplete.emit(str(self.writer.getSpotCounts()))
            self.tcp_requested_movie = False

    ## toggleFilm
    #
    # Start/stop filming. If this file already exists this will warn that
    # it is about to get overwritten.
    #
    # @param boolean Dummy parameter.
    #
    @hdebug.debug
    def toggleFilm(self, boolean):
        if self.filming:
            self.stopFilm()
        else:
            reply = QtGui.QMessageBox.Yes
            if self.will_overwrite and self.ui.saveMovieCheckBox.isChecked():
                reply = QtGui.QMessageBox.question(self,
                                                   #QtCore.QString(u"\u5C0F\u5FC3"),
                                                   "Warning!",
                                                   "Overwrite Existing Movie?",
                                                   QtGui.QMessageBox.Yes,
                                                   QtGui.QMessageBox.No)
            if not self.ui.saveMovieCheckBox.isChecked():
                reply = QtGui.QMessageBox.question(self,
                                                   #QtCore.QString(u"\u5C0F\u5FC3"),
                                                   "Warning!",
                                                   "Do you know that the movie will not be saved?",
                                                   QtGui.QMessageBox.Yes,
                                                   QtGui.QMessageBox.No)
            if (reply == QtGui.QMessageBox.Yes):
                self.startFilm()

    ## toggleSettings
    #
    # This is called when the user changes the parameters in the parameters GUI.
    # It stops the camera & switches to the new parameters.
    #
    @hdebug.debug
    def toggleSettings(self):
        self.parameters = self.parameters_box.getCurrentParameters()
        self.stopCamera()
        self.newParameters()

    ## updateFilenameLabel
    #
    # This is called when any of the various file name GUI boxes are modified
    # to update what the final file name will be. If this is the name of a
    # file that already exists the file name is displayed in red. The dummy
    # parameter is so that argument list matches that expected by the
    # PyQt signals that this handles.
    #
    # @param dummy This is not used.
    #
    @hdebug.debug
    def updateFilenameLabel(self, dummy):
        name = str(self.ui.filenameEdit.displayText())
        self.parameters.filename = name

        name += "_{0:04d}".format(self.ui.indexSpinBox.value())

        self.parameters.extension = str(self.ui.extensionComboBox.currentText())
        if len(self.parameters.extension) > 0:
            name += "_" + self.parameters.extension

        self.parameters.filetype = str(self.ui.filetypeComboBox.currentText())
        name += self.parameters.filetype

        self.ui.filenameLabel.setText(name)
        if os.path.exists(self.parameters.directory + name):
            self.will_overwrite = True
            self.ui.filenameLabel.setStyleSheet("QLabel { color: red}")
        else:
            self.will_overwrite = False
            self.ui.filenameLabel.setStyleSheet("QLabel { color: black}")

    ## updateFramesForFilm
    #
    # When filming, this updates the main window UI that displays how many
    # frames have been taken and how large the current film is.
    #
    # @param frame A frame object.
    #
    def updateFramesForFilm(self, frame):
        if frame.master:
            # The first frame is numbered zero so we need to adjust for that.
            self.ui.framesText.setText("%d" % (frame.number+1))
            if self.writer: # The flag for whether or not we are actually saving anything.
                size = self.camera.getFilmSize()
                if size < 1000.0:
                    self.ui.sizeText.setText("%.1f MB" % size)
                else:
                    self.ui.sizeText.setText("%.1f GB" % (size * 0.00097656))

    ## updateLength
    #
    # This is called by the film length spin box to change how long a fixed
    # length film will be.
    #
    # @param length The new film length.
    #
    @hdebug.debug
    def updateLength(self, length):
        self.parameters.frames = length

    ## updateNotes
    #
    # This is called when the notes box is editted. The notes are saved in
    # the .inf file associated with the film.
    #
    @hdebug.debug
    def updateNotes(self):
        self.parameters.notes = self.ui.notesEdit.toPlainText()


if __name__ == "__main__":
    app = QtGui.QApplication(sys.argv)

    # Splash Screen.
    pixmap = QtGui.QPixmap("splash.png")
    splash = QtGui.QSplashScreen(pixmap)
    splash.show()
    app.processEvents()

    # Load settings.
    if (len(sys.argv) == 4):
        setup_name = sys.argv[1]
        hardware = params.Hardware(sys.argv[2])
        parameters = params.Parameters(sys.argv[3], is_HAL = True)
    else:
        parameters = params.Parameters("settings_default.xml")
        setup_name = parameters.setup_name
        hardware = params.Hardware(setup_name + "_hardware.xml")
        parameters = params.Parameters(setup_name + "_default.xml", is_HAL = True)
    params.setSetupName(parameters, setup_name)

    # Start logger.
#    hdebug.startLogging(parameters.directory + "logs/", "hal4000")

    # Load app.
    window = Window(hardware, parameters)
    window.newParameters()
    splash.hide()
    window.show()

    app.exec_()


#
# The MIT License
#
# Copyright (c) 2013 Zhuang Lab, Harvard University
#
# Permission is hereby granted, free of charge, to any person obtaining a copy
# of this software and associated documentation files (the "Software"), to deal
# in the Software without restriction, including without limitation the rights
# to use, copy, modify, merge, publish, distribute, sublicense, and/or sell
# copies of the Software, and to permit persons to whom the Software is
# furnished to do so, subject to the following conditions:
#
# The above copyright notice and this permission notice shall be included in
# all copies or substantial portions of the Software.
#
# THE SOFTWARE IS PROVIDED "AS IS", WITHOUT WARRANTY OF ANY KIND, EXPRESS OR
# IMPLIED, INCLUDING BUT NOT LIMITED TO THE WARRANTIES OF MERCHANTABILITY,
# FITNESS FOR A PARTICULAR PURPOSE AND NONINFRINGEMENT. IN NO EVENT SHALL THE
# AUTHORS OR COPYRIGHT HOLDERS BE LIABLE FOR ANY CLAIM, DAMAGES OR OTHER
# LIABILITY, WHETHER IN AN ACTION OF CONTRACT, TORT OR OTHERWISE, ARISING FROM,
# OUT OF OR IN CONNECTION WITH THE SOFTWARE OR THE USE OR OTHER DEALINGS IN
# THE SOFTWARE.
#
<|MERGE_RESOLUTION|>--- conflicted
+++ resolved
@@ -1,1026 +1,1020 @@
-#!/usr/bin/python
-#
-## @file
-#
-# Heuristically programmed ALgorithmic STORM setup control.
-#
-# In its most basic form, this just runs a camera
-# and displays (and records) the resulting data.
-#
-# ACamera:
-#   Control, record and display the data from one (or more)
-#   camera(s).
-#
-#  The camera control class should be a subclass of
-#  camera.genericCamera, which (attempts to) encapsulate
-#  all the stuff related to the controlling and displaying
-#  the data from one or more cameras. Examples and related
-#  classes can all be found in the camera directory.
-#
-#
-# More advanced functionality is provided by various modules.
-# These are loaded dynamically in the __init__ based on
-# the contents of the hardware.xml file. Examples of modules
-# include spotCounter.py, illumination/illuminationControl.py
-# and tcpControl.py
-#
-# Each module must implement the methods described in the
-# HalModule class in halLib.halModule, or be a sub-class
-# of this class.
-#
-#
-# Hazen 02/14
-#
-
-import os
-import sys
-import datetime
-import traceback
-
-from PyQt4 import QtCore, QtGui
-
-# Debugging
-import sc_library.hdebug as hdebug
-
-# Misc.
-import camera.filmSettings as filmSettings
-import halLib.imagewriters as writers
-import qtWidgets.qtAppIcon as qtAppIcon
-import qtWidgets.qtParametersBox as qtParametersBox
-
-import sc_library.parameters as params
-
-## getFileName
-#
-# Returns the filename given a path.
-#
-# @param path The full path with the file name.
-#
-# @return Returns the file name.
-#
-def getFileName(path):
-    return os.path.splitext(os.path.basename(path))[0]
-
-## halImport
-#
-# Wrap __import__ to make dynamic import a little simpler.
-#
-# @param module_name The name of the module to import.
-#
-# @return Returns the module
-#
-def halImport(module_name):
-    return __import__(module_name, globals(), locals(), [module_name], -1)
-
-## trimString
-#
-# Trims string to max_len characters if string is longer than max_len.
-#
-# @param string The string to trim.
-# @param max_len The maximum string length.
-#
-# @return Returns the trimmed string.
-#
-def trimString(string, max_len):
-    if len(string) > max_len:
-        return "..." + string[-(max_len-3):]
-    else:
-        return string
-
-## Window
-#
-# The main window.
-#
-class Window(QtGui.QMainWindow):
-    tcpComplete = QtCore.pyqtSignal(object)
-
-    ## __init__
-    #
-    # Set up the main window, connect and initialize all the hardware.
-    #
-    # @param hardware The hardware associated with this setup.
-    # @param parameters The initial (and default) parameters for the hardware.
-    # @param parent (Optional) The PyQt parent of this object.
-    #
-    @hdebug.debug
-    def __init__(self, hardware, parameters, parent = None):
-        QtGui.QMainWindow.__init__(self, parent)
-
-        # General (alphabetically ordered)
-        self.current_directory = False
-        self.directory = False
-        self.filename = ""
-        self.filming = False
-<<<<<<< HEAD
-        #self.logfile_fp = open(parameters.logfile, "a")
-        #self.old_settings = []
-
-=======
-        self.logfile_fp = open(parameters.logfile, "a")
-        self.modules = []
->>>>>>> 591fba61
-        self.old_shutters_file = ""
-        self.parameters = parameters
-        self.settings = QtCore.QSettings("Zhuang Lab", "hal-4000_" + parameters.setup_name.lower())
-        self.tcp_requested_movie = False
-        self.ui_mode = ""
-        self.will_overwrite = False
-        self.writer = False
-
-        # Logfile setup
-        #self.logfile_fp.write("\r\n")
-        #self.logfile_fp.flush()
-
-        
-        setup_name = parameters.setup_name.lower()
-
-        #
-        # Load the camera module
-        #
-        # The camera module defines (to some extent) what the HAL UI
-        # will look like.
-        #
-        the_camera = halImport('camera.' + hardware.camera.module)
-        self.ui_mode = the_camera.getMode()
-
-        #
-        # UI setup, this is one of:
-        #
-        # 1. single: single window, single camera
-        # 2. detached: detached camera window, single camera
-        # 3. dual: detached camera windows, dual camera
-        #
-        if (self.ui_mode == "single"):
-            import qtdesigner.hal4000_ui as hal4000Ui
-        elif (self.ui_mode == "detached"):
-            import qtdesigner.hal4000_detached_ui as hal4000Ui
-        elif (self.ui_mode == "dual"):
-            import qtdesigner.hal4000_detached_ui as hal4000Ui
-        else:
-            print "unrecognized mode:", self.ui_mode
-            print " mode should be one of: single, detached or dual"
-            exit()
-
-        # Load the ui
-        self.ui = hal4000Ui.Ui_MainWindow()
-        self.ui.setupUi(self)
-        
-        self.setWindowTitle(self.parameters.setup_name)
-        self.setWindowIcon(qtAppIcon.QAppIcon())
-
-        self.parameters_box = qtParametersBox.QParametersBox(self.ui.settingsScrollArea)
-        self.ui.settingsScrollArea.setWidget(self.parameters_box)
-        self.ui.settingsScrollArea.setWidgetResizable(True)
-        self.parameters_box.addParameters(self.parameters)
-
-        file_types = writers.availableFileFormats(self.ui_mode)
-        for type in file_types:
-            self.ui.filetypeComboBox.addItem(type)
-
-        #
-        # Camera
-        #
-
-        # This is the classic single-window HAL display. To work properly, the camera 
-        # controls UI elements that "belong" to the main window and vice-versa.
-        if (self.ui_mode == "single"):
-            self.camera = the_camera.ACamera(hardware.camera.parameters,
-                                             parameters,
-                                             self.ui.cameraFrame,
-                                             self.ui.cameraParamsFrame,
-                                             parent = self)
-            self.ui.recordButton = self.camera.getRecordButton()
-
-        # Both detached and dual-modes have the proper separation of UI elements
-        else:
-            self.camera = the_camera.ACamera(hardware.camera.parameters,
-                                             parameters,
-                                             parent = self)
-
-        # Insert additional menu items for the camera(s) as necessary
-        if (self.ui_mode == "detached"):
-            self.ui.actionCamera1 = QtGui.QAction(self.tr("Camera"), self)
-            self.ui.menuFile.insertAction(self.ui.actionQuit, self.ui.actionCamera1)
-            self.ui.actionCamera1.triggered.connect(self.camera.showCamera1)
-        elif (self.ui_mode == "dual"):
-            self.ui.actionCamera1 = QtGui.QAction(self.tr("Camera1"), self)
-            self.ui.menuFile.insertAction(self.ui.actionQuit, self.ui.actionCamera1)
-            self.ui.actionCamera1.triggered.connect(self.camera.showCamera1)
-
-            self.ui.actionCamera2 = QtGui.QAction(self.tr("Camera2"), self)
-            self.ui.menuFile.insertAction(self.ui.actionQuit, self.ui.actionCamera2)
-            self.ui.actionCamera2.triggered.connect(self.camera.showCamera2)
-
-        # camera signals
-        self.camera.reachedMaxFrames.connect(self.stopFilm)
-        self.camera.newFrames.connect(self.newFrames)
-
-        #
-        # Hardware control modules
-        #
-
-        # Load the requested modules.
-        add_separator = False
-        for module in hardware.modules:
-            hdebug.logText("Loading: " + module.hal_type)
-            a_module = halImport(module.module_name)
-            a_class = getattr(a_module, module.class_name)
-            instance = a_class(module.parameters, parameters, self)
-            instance.hal_type = module.hal_type
-            instance.hal_gui = module.hal_gui
-            if module.hal_gui:
-                add_separator = True
-                a_action = QtGui.QAction(self.tr(module.menu_item), self)
-                self.ui.menuFile.insertAction(self.ui.actionQuit, a_action)
-                a_action.triggered.connect(instance.show)
-            self.modules.append(instance)
-
-        # Insert a separator into the file menu if necessary.
-        if add_separator:
-            self.ui.menuFile.insertSeparator(self.ui.actionQuit)
-
-        # Connect signals between modules, HAL and the camera.
-        everything = self.modules + [self] + [self.camera]
-        for from_module in everything:
-            signals = from_module.getSignals()
-
-            for to_module in everything:
-                to_module.connectSignals(signals)
-
-        # Finish module initialization
-        for module in self.modules:
-            module.moduleInit()
-
-        #
-        # More ui stuff
-        #
-
-        # handling file drops
-        self.ui.centralwidget.__class__.dragEnterEvent = self.dragEnterEvent
-        self.ui.centralwidget.__class__.dropEvent = self.dropEvent
-
-        # ui signals
-        self.ui.actionDirectory.triggered.connect(self.newDirectory)
-        self.ui.actionSettings.triggered.connect(self.newSettingsFile)
-        self.ui.actionQuit.triggered.connect(self.handleClose)
-        self.ui.autoIncCheckBox.stateChanged.connect(self.handleAutoInc)
-        self.ui.extensionComboBox.currentIndexChanged.connect(self.updateFilenameLabel)
-        self.ui.filenameEdit.textChanged.connect(self.updateFilenameLabel)
-        self.ui.filetypeComboBox.currentIndexChanged.connect(self.updateFilenameLabel)
-        self.ui.indexSpinBox.valueChanged.connect(self.updateFilenameLabel)
-        self.ui.lengthSpinBox.valueChanged.connect(self.updateLength)
-        self.ui.modeComboBox.currentIndexChanged.connect(self.handleModeComboBox)
-        self.ui.notesEdit.textChanged.connect(self.updateNotes)
-        self.ui.recordButton.clicked.connect(self.toggleFilm)
-
-        # other signals
-        self.parameters_box.settingsToggled.connect(self.toggleSettings)
-
-        #
-        # Load GUI settings
-        #
-
-        # HAL GUI settings.
-        self.gui_settings = []
-        self.move(self.settings.value("main_pos", QtCore.QPoint(100, 100)).toPoint())
-
-        if (self.ui_mode == "single"):
-            self.resize(self.settings.value("main_size", self.size()).toSize())
-
-        elif (self.ui_mode == "detached"):
-            self.camera.resize(self.settings.value("camera_size", self.camera.size()).toSize())
-            self.gui_settings.append([self.camera, "camera1"])
-
-        elif (self.ui_mode == "dual"):
-            self.camera.camera1.resize(self.settings.value("camera1_size", self.camera.camera1.size()).toSize())
-            self.camera.camera2.resize(self.settings.value("camera2_size", self.camera.camera2.size()).toSize())
-            self.gui_settings.append([self.camera.camera1, "camera1"])
-            self.gui_settings.append([self.camera.camera2, "camera2"])
-
-        for [an_object, name] in self.gui_settings:
-            if an_object:
-                an_object.move(self.settings.value(name + "_pos", QtCore.QPoint(200, 200)).toPoint())
-                if self.settings.value(name + "_visible", False).toBool():
-                    ab_object.show()
-
-        # Module GUI settings.
-        for module in self.modules:
-            module.loadGUISettings(self.settings)
-
-        #
-        # start the camera
-        #
-        self.camera.cameraInit()
-
-
-    ## cleanUp
-    #
-    # This is called upon closing the program. It stops all of the various
-    # threads and disconnects from the hardware. This also saves the current 
-    # GUI layout, i.e. the locations of the various windows and whether or 
-    # not they are open.
-    #
-    @hdebug.debug
-    def cleanUp(self):
-        print " Dave? What are you doing Dave?"
-        print "  ..."
-
-        # Save HAL GUI settings.
-        self.settings.setValue("main_pos", self.pos())
-        if (self.ui_mode == "single"):
-            self.settings.setValue("main_size", self.size())
-
-        elif (self.ui_mode == "detached"):
-            self.settings.setValue("camera_size", self.camera.size())
-
-        elif (self.ui_mode == "dual"):
-            self.settings.setValue("camera1_size", self.camera.camera1.size())
-            self.settings.setValue("camera2_size", self.camera.camera2.size())
-
-        for [an_object, name] in self.gui_settings:
-            if object:
-                self.settings.setValue(name + "_pos", an_object.pos())
-                self.settings.setValue(name + "_visible", an_object.isVisible())
-
-        # Save module GUI settings.
-        for module in self.modules:
-            module.saveGUISettings(self.settings)
-
-        # Close the film notes log file.
-        self.logfile_fp.close()
-
-        # stop the camera
-        self.camera.close()
-
-        # stop the modules.
-        for module in self.modules:
-            module.cleanup()
-
-    ## closeEvent
-    #
-    # This called when the user wants to close the program.
-    #
-    # @param event A QEvent object.
-    #
-    @hdebug.debug
-    def closeEvent(self, event):
-        self.cleanUp()
-
-    ## connectSignals
-    #
-    # @param signals An array of signals that we might be interested in connecting to.
-    #
-    @hdebug.debug
-    def connectSignals(self, signals):
-        for signal in signals:
-            if (signal[1] == "commGotConnection"):
-                signal[2].connect(self.handleCommStart)
-            elif (signal[1] == "commLostConnection"):
-                signal[2].connect(self.handleCommStop)
-            elif (signal[1] == "commMessage"):
-                signal[2].connect(self.handleCommMessage)
-            elif (signal[1] == "jstickToggleFilm"):
-                signal[2].connect(self.handleJoystickToggleFilm)
-
-    ## dragEnterEvent
-    #
-    # This is called when a file is dragged into the main window.
-    #
-    # @param event A QEvent object.
-    #
-    @hdebug.debug
-    def dragEnterEvent(self, event):
-        if event.mimeData().hasUrls():
-            event.accept()
-        else:
-            event.ignore()
-
-    ## dropEvent
-    #
-    # This is called when a file is dropped on the main window. It
-    # first tries to interpret the file as a parameters file, then
-    # as a shutters file.
-    #
-    # @param event A QEvent object containing the filenames.
-    #
-    @hdebug.debug
-    def dropEvent(self, event):
-        filenames = []
-        for url in event.mimeData().urls():
-            #filenames.append(str(url.encodedPath())[1:])
-            filenames.append(str(url.toLocalFile()))
-        for filename in sorted(filenames):
-            try:
-                params.Parameters(filename)
-                self.newSettings(filename)
-            except:
-                print traceback.format_exc()
-                hdebug.logText(" Not a settings file, trying as shutters file")
-                self.newShutters(filename)
-
-    ## getSignals
-    #
-    # @return The signals this module provides.
-    #
-    @hdebug.debug
-    def getSignals(self):
-        return [["hal", "tcpComplete", self.tcpComplete]]
-
-    ## handleAutoInc
-    #
-    # This is called when the auto-increment check box is clicked.
-    #
-    # @param flag True if the check box is checked, false otherwise.
-    #
-    @hdebug.debug
-    def handleAutoInc(self, flag):
-        self.parameters.auto_increment = flag
-
-    ## handleClose
-    #
-    # Called to quit the program.
-    #
-    # @param bool Dummy parameter.
-    #
-    @hdebug.debug
-    def handleClose(self, bool):
-        self.close()
-
-    ## handleCommMessage
-    #
-    # Handles all the message from tcpControl.
-    #
-    # @param message A tcpControl.TCPMessage object.
-    #
-    @hdebug.debug
-    def handleCommMessage(self, message):
-
-        m_type = message.getType()
-        m_data = message.getData()
-
-        if (m_type == "abortMovie"):
-            if self.filming:
-                self.stopFilm()
-
-        elif (m_type == "parameters"):
-            self.parameters_box.setCurrentParameters(m_data[0])
-
-        elif (m_type == "movie"):
-            # set to new comm specific values
-            self.ui.filenameLabel.setText(m_data[0] + self.parameters.filetype)
-
-            # start the film
-            self.tcp_requested_movie = True
-            self.startFilm(filmSettings.FilmSettings("fixed_length", m_data[1]))
-
-        elif (m_type == "setDirectory"):
-            if (not self.current_directory):
-                self.current_directory = self.directory[:-1]
-            self.newDirectory(m_data[0])
-
-    ## handleCommStart
-    #
-    # This is called when a external program connects.
-    #
-    @hdebug.debug
-    def handleCommStart(self):
-        print "commStart"
-        self.ui.recordButton.setEnabled(False)
-
-    ## handleCommStop
-    #
-    # This is called when a external program disconnects.
-    #
-    @hdebug.debug
-    def handleCommStop(self):
-        print "commStop"
-        self.ui.recordButton.setEnabled(True)
-        if self.current_directory:
-            self.newDirectory(self.current_directory)
-            self.current_directory = False
-
-    ## handleJoystickToggleFilm
-    #
-    # Start/stop filming.
-    #
-    @hdebug.debug
-    def handleJoystickToggleFilm(self):
-        self.toggleFilm(False)
-
-    ## handleModeComboBox
-    #
-    # This is called when the acquistion mode combo box is
-    # selected. There are only two modes, run_till_abort and
-    # fixed_length.
-    #
-    # @param mode The index of the mode the user selected.
-    #
-    @hdebug.debug
-    def handleModeComboBox(self, mode):
-        if mode == 0:
-            self.parameters.acq_mode = "run_till_abort"
-        else:
-            self.parameters.acq_mode = "fixed_length"
-        self.showHideLength()
-
-    ## handleSyncChange
-    #
-    # This is called by the camera display GUI to set sync parameter.
-    # Sync specifies which frame to show if we are taking a movie
-    # with a multi-frame shutter sequence.
-    #
-    # FIXME: Is this still used? I think it is all in the camera
-    #    display class now.
-    #@hdebug.debug
-    #def handleSyncChange(self, sync):
-    #    self.parameters.sync = sync
-
-    ## newDirectory
-    #
-    # Show the new directory dialog box (if a directory is not specified.
-    # Change to the new directory (if it exists).
-    #
-    # @param directory The new directory name (optional).
-    #
-    @hdebug.debug            
-    def newDirectory(self, directory = False):
-        self.stopCamera()
-        if (not directory):
-            directory = str(QtGui.QFileDialog.getExistingDirectory(self, 
-                                                                   "New Directory", 
-                                                                   str(self.parameters.directory),
-                                                                   QtGui.QFileDialog.ShowDirsOnly))
-        if directory and os.path.exists(directory):
-            self.directory = directory + "/"
-            self.parameters.directory = self.directory
-            self.ui.directoryText.setText(trimString(self.parameters.directory, 31))
-        self.updateFilenameLabel("foo")
-        self.startCamera()
-
-    ## newFrames
-    #
-    # This is called when there are new frames from the camera.
-    #
-    # @param frames A list of frame objects.
-    #
-    def newFrames(self, frames):
-        for frame in frames:
-            if self.filming:
-                self.updateFramesForFilm(frame)
-
-            for module in self.modules:
-                module.newFrame(frame, self.filming)
-
-    ## newParameters
-    #
-    # This is called after new parameters are selected. It changes the
-    # film setting based on the new parameters and propogates the new
-    # parameters to all of the various pieces of hardware.
-    #
-    @hdebug.debug
-    def newParameters(self):
-        # For conveniently accessing parameters
-        p = self.parameters
-
-        # Camera
-        #
-        # Note that the camera also modifies the parameters file, adding
-        # some information about the frame rate, etc..
-        #
-        self.camera.newParameters(p)
-
-        # The working directory is set by the initial parameters. Subsequent
-        # parameters files don't change the directory
-        if self.directory:
-            p.directory = self.directory
-        else:
-            self.directory = p.directory
-
-        # Modules.
-        for module in self.modules:
-            module.newParameters(p)
-
-        # Update shutters file based on the shutter file specified by the parameters file.
-        self.newShutters(p.shutters)
-
-        # Film settings.
-        extension = p.extension # Save a temporary copy as the original will get wiped out when we set the filename, etc.
-        filetype = p.filetype
-        self.ui.directoryText.setText(trimString(p.directory, 31))
-        self.ui.filenameEdit.setText(p.filename)
-        if p.auto_increment:
-            self.ui.autoIncCheckBox.setChecked(True)
-        else:
-            self.ui.autoIncCheckBox.setChecked(False)
-        self.ui.extensionComboBox.clear()
-        for ext in p.extensions:
-            self.ui.extensionComboBox.addItem(ext)
-        self.ui.extensionComboBox.setCurrentIndex(self.ui.extensionComboBox.findText(extension))
-        self.ui.filetypeComboBox.setCurrentIndex(self.ui.filetypeComboBox.findText(filetype))
-        if p.acq_mode == "run_till_abort":
-            self.ui.modeComboBox.setCurrentIndex(0)
-        else:
-            self.ui.modeComboBox.setCurrentIndex(1)
-        self.ui.lengthSpinBox.setValue(p.frames)
-        self.showHideLength()
-        if p.auto_shutters:
-            self.ui.autoShuttersCheckBox.setChecked(True)
-        else:
-            self.ui.autoShuttersCheckBox.setChecked(False)
-        self.updateFilenameLabel("foo")
-
-        # Start the camera
-        self.startCamera()
-
-        #
-        # Print a list of unused parameters.
-        #
-        #unused = p.unused()
-        #if (len(unused) > 0):
-        #    print "The following parameters in", p.parameters_file, "were not used."
-        #    for param in sorted(unused):
-        #        print "  ", param
-        #    print ""
-
-    ## newSettings
-    #
-    # Parse a parameters file & add it to the parameters combo box. The names
-    # settings and parameters are used somewhat interchangeably.
-    #
-    # @param parameters_filename The name & path of the parameters file.
-    #
-    @hdebug.debug
-    def newSettings(self, parameters_filename):
-        # parse parameters file
-        parameters = params.Parameters(parameters_filename, is_HAL = True)
-        self.parameters_box.addParameters(parameters)
-
-    ## newSettingsFile
-    #
-    # This is called when the user selects the new setting file menu option.
-    # It opens a dialog where the user can select a new parameters file, then
-    # tries to load the new parameter file.
-    #
-    # @param bool Dummy parameter.
-    #
-    @hdebug.debug
-    def newSettingsFile(self, bool):
-        self.stopCamera()
-        parameters_filename = QtGui.QFileDialog.getOpenFileName(self, "New Settings", "", "*.xml")
-        if parameters_filename:
-            try:
-                params.Parameters(str(parameters_filename), is_HAL = True)
-                self.newSettings(str(parameters_filename))
-            except:
-                print traceback.format_exc()
-                print "failed to parse settings file"
-        else:
-            self.startCamera()
-
-    ## newShutters
-    #
-    # Parse a shutters file & if successful, update the main window UI,
-    # the camera (shutter sequence length) and the spot counter (frame
-    # colors and shutter sequence length). If a module handles shutter
-    # file parsing & it does not like the shutters file then it should
-    # throw some kind of error.
-    #
-    # @param shutters_filename The name of the shutters file.
-    #
-    @hdebug.debug
-    def newShutters(self, shutters_filename):
-        new_shutters = False
-        try:
-            for module in self.modules:
-                module.newShutters(shutters_filename)
-            new_shutters = True
-        except:
-            print traceback.format_exc()
-            hdebug.logText("failed to parse shutter file.")
-            for module in self.modules:
-                module.newShutters(self.old_shutters_file)
-            self.parameters.shutters = self.old_shutters_file
-        if new_shutters:
-            self.parameters.shutters = shutters_filename
-            self.old_shutters_file = shutters_filename
-            self.ui.shuttersText.setText(getFileName(self.parameters.shutters))
-            #self.camera.setSyncMax(self.shutter_control.getCycleLength())
-            params.setDefaultShutter(shutters_filename)
-            #self.spot_counter.newParameters(self.parameters, colors)
-            
-    ## newShuttersFile
-    #
-    # This is called when the user select new shutter sequence from the file menu.
-    # It opens a GUI where the user can specify the new shutters file, then tries
-    # to open the shutter file.
-    #
-    # @param bool Dummy parameter.
-    #
-    @hdebug.debug
-    def newShuttersFile(self, bool):
-        self.stopCamera()
-        shutters_filename = QtGui.QFileDialog.getOpenFileName(self, "New Shutter Sequence", "", "*.xml")
-        if shutters_filename and self.shutter_control:
-            self.newShutters(str(shutters_filename))
-        self.startCamera()
-
-    ## showHideLength
-    #
-    # This is called show or hide movie length text box depending on whether
-    # or not the filming mode is fixed length or run till abort.
-    #
-    @hdebug.debug
-    def showHideLength(self):
-        if self.ui.modeComboBox.currentIndex() == 0:
-            self.ui.lengthLabel.hide()
-            self.ui.lengthSpinBox.hide()
-        else:
-            self.ui.lengthLabel.show()
-            self.ui.lengthSpinBox.show()
-
-    ## startCamera
-    #
-    # Starts the camera.
-    #
-    @hdebug.debug
-    def startCamera(self):
-        self.camera.startCamera()
-
-    ## startFilm
-    #
-    # Creates the film saving object, sets up all the hardware to take the 
-    # film and then starts the camera.
-    #
-    # @param film_settings (Optional) A film_setting object, default is none.
-    #
-    @hdebug.debug
-    def startFilm(self, film_settings = None):
-        self.filming = True
-        self.film_name = self.parameters.directory + str(self.ui.filenameLabel.text())
-        self.film_name = self.film_name[:-len(self.ui.filetypeComboBox.currentText())]
-
-        if not film_settings:
-            film_settings = filmSettings.FilmSettings(self.parameters.acq_mode,
-                                                      self.parameters.frames)
-            save_film = self.ui.saveMovieCheckBox.isChecked()
-        else:
-            save_film = True
-
-        # film file prep
-        self.writer = False
-        self.ui.recordButton.setText("Stop")
-        if save_film:
-            if (self.ui_mode == "dual"):
-                self.writer = writers.createFileWriter(self.ui.filetypeComboBox.currentText(),
-                                                       self.film_name,
-                                                       self.parameters,
-                                                       ["camera1", "camera2"])
-            else:
-                self.writer = writers.createFileWriter(self.ui.filetypeComboBox.currentText(),
-                                                       self.film_name,
-                                                       self.parameters,
-                                                       ["camera1"])
-            self.camera.startFilm(self.writer, film_settings)
-            self.ui.recordButton.setStyleSheet("QPushButton { color: red }")
-        else:
-            self.camera.startFilm(None, film_settings)
-            self.ui.recordButton.setStyleSheet("QPushButton { color: orange }")
-            self.film_name = False
-
-        # modules
-        for module in self.modules:
-            module.startFilm(self.film_name, self.ui.autoShuttersCheckBox.isChecked())
-
-        # go...
-        self.startCamera()
-
-    ## stopCamera
-    #
-    # Stop the camera.
-    #
-    @hdebug.debug
-    def stopCamera(self):
-        self.camera.stopCamera()
-
-    ## stopFilm
-    #
-    # Stop the camera, finish up the file writer object, set all the hardware
-    # back to the non-filming mode.
-    #
-    @hdebug.debug
-    def stopFilm(self):
-        self.filming = False
-
-        # Beep to warn the user that the film is done in the case of longer 
-        # fixed length films during which they might have passed out.
-        if self.parameters.want_bell and (self.parameters.acq_mode == "fixed_length"):
-            if (self.parameters.frames > 1000):
-                print "\7\7"
-
-        # Stop the camera.
-        self.camera.stopFilm()
-
-        # Film file finishing up.
-        if self.writer:
-
-            # Stop modules.
-            for module in self.modules:
-                module.stopFilm(self.writer)
-
-            self.writer.closeFile()
-
-            self.updateNotes() # Get any changes to the notes made during filming.
-            self.logfile_fp.write(str(datetime.datetime.now()) + "," + self.film_name + "," + str(self.parameters.notes) + "\r\n")
-            self.logfile_fp.flush()
-
-            if self.ui.autoIncCheckBox.isChecked() and (not self.tcp_requested_movie):
-                self.ui.indexSpinBox.setValue(self.ui.indexSpinBox.value() + 1)
-            self.updateFilenameLabel("foo")
-        else:
-            # Stop modules.
-            for module in self.modules:
-                module.stopFilm(False)
-
-        # restart the camera
-        self.startCamera()
-        self.ui.recordButton.setText("Record")
-        self.ui.recordButton.setStyleSheet("QPushButton { color: black }")
-
-        # notify tcp/ip client that the movie is finished
-        # if the client requested the movie.
-        if self.tcp_requested_movie:
-
-            if (self.writer.getLockTarget() == "failed"):
-                hdebug.logText("QPD/Camera appears to have frozen..")
-                self.quit()
-            self.tcpComplete.emit(str(self.writer.getSpotCounts()))
-            self.tcp_requested_movie = False
-
-    ## toggleFilm
-    #
-    # Start/stop filming. If this file already exists this will warn that
-    # it is about to get overwritten.
-    #
-    # @param boolean Dummy parameter.
-    #
-    @hdebug.debug
-    def toggleFilm(self, boolean):
-        if self.filming:
-            self.stopFilm()
-        else:
-            reply = QtGui.QMessageBox.Yes
-            if self.will_overwrite and self.ui.saveMovieCheckBox.isChecked():
-                reply = QtGui.QMessageBox.question(self,
-                                                   #QtCore.QString(u"\u5C0F\u5FC3"),
-                                                   "Warning!",
-                                                   "Overwrite Existing Movie?",
-                                                   QtGui.QMessageBox.Yes,
-                                                   QtGui.QMessageBox.No)
-            if not self.ui.saveMovieCheckBox.isChecked():
-                reply = QtGui.QMessageBox.question(self,
-                                                   #QtCore.QString(u"\u5C0F\u5FC3"),
-                                                   "Warning!",
-                                                   "Do you know that the movie will not be saved?",
-                                                   QtGui.QMessageBox.Yes,
-                                                   QtGui.QMessageBox.No)
-            if (reply == QtGui.QMessageBox.Yes):
-                self.startFilm()
-
-    ## toggleSettings
-    #
-    # This is called when the user changes the parameters in the parameters GUI.
-    # It stops the camera & switches to the new parameters.
-    #
-    @hdebug.debug
-    def toggleSettings(self):
-        self.parameters = self.parameters_box.getCurrentParameters()
-        self.stopCamera()
-        self.newParameters()
-
-    ## updateFilenameLabel
-    #
-    # This is called when any of the various file name GUI boxes are modified
-    # to update what the final file name will be. If this is the name of a
-    # file that already exists the file name is displayed in red. The dummy
-    # parameter is so that argument list matches that expected by the
-    # PyQt signals that this handles.
-    #
-    # @param dummy This is not used.
-    #
-    @hdebug.debug
-    def updateFilenameLabel(self, dummy):
-        name = str(self.ui.filenameEdit.displayText())
-        self.parameters.filename = name
-
-        name += "_{0:04d}".format(self.ui.indexSpinBox.value())
-
-        self.parameters.extension = str(self.ui.extensionComboBox.currentText())
-        if len(self.parameters.extension) > 0:
-            name += "_" + self.parameters.extension
-
-        self.parameters.filetype = str(self.ui.filetypeComboBox.currentText())
-        name += self.parameters.filetype
-
-        self.ui.filenameLabel.setText(name)
-        if os.path.exists(self.parameters.directory + name):
-            self.will_overwrite = True
-            self.ui.filenameLabel.setStyleSheet("QLabel { color: red}")
-        else:
-            self.will_overwrite = False
-            self.ui.filenameLabel.setStyleSheet("QLabel { color: black}")
-
-    ## updateFramesForFilm
-    #
-    # When filming, this updates the main window UI that displays how many
-    # frames have been taken and how large the current film is.
-    #
-    # @param frame A frame object.
-    #
-    def updateFramesForFilm(self, frame):
-        if frame.master:
-            # The first frame is numbered zero so we need to adjust for that.
-            self.ui.framesText.setText("%d" % (frame.number+1))
-            if self.writer: # The flag for whether or not we are actually saving anything.
-                size = self.camera.getFilmSize()
-                if size < 1000.0:
-                    self.ui.sizeText.setText("%.1f MB" % size)
-                else:
-                    self.ui.sizeText.setText("%.1f GB" % (size * 0.00097656))
-
-    ## updateLength
-    #
-    # This is called by the film length spin box to change how long a fixed
-    # length film will be.
-    #
-    # @param length The new film length.
-    #
-    @hdebug.debug
-    def updateLength(self, length):
-        self.parameters.frames = length
-
-    ## updateNotes
-    #
-    # This is called when the notes box is editted. The notes are saved in
-    # the .inf file associated with the film.
-    #
-    @hdebug.debug
-    def updateNotes(self):
-        self.parameters.notes = self.ui.notesEdit.toPlainText()
-
-
-if __name__ == "__main__":
-    app = QtGui.QApplication(sys.argv)
-
-    # Splash Screen.
-    pixmap = QtGui.QPixmap("splash.png")
-    splash = QtGui.QSplashScreen(pixmap)
-    splash.show()
-    app.processEvents()
-
-    # Load settings.
-    if (len(sys.argv) == 4):
-        setup_name = sys.argv[1]
-        hardware = params.Hardware(sys.argv[2])
-        parameters = params.Parameters(sys.argv[3], is_HAL = True)
-    else:
-        parameters = params.Parameters("settings_default.xml")
-        setup_name = parameters.setup_name
-        hardware = params.Hardware(setup_name + "_hardware.xml")
-        parameters = params.Parameters(setup_name + "_default.xml", is_HAL = True)
-    params.setSetupName(parameters, setup_name)
-
-    # Start logger.
-#    hdebug.startLogging(parameters.directory + "logs/", "hal4000")
-
-    # Load app.
-    window = Window(hardware, parameters)
-    window.newParameters()
-    splash.hide()
-    window.show()
-
-    app.exec_()
-
-
-#
-# The MIT License
-#
-# Copyright (c) 2013 Zhuang Lab, Harvard University
-#
-# Permission is hereby granted, free of charge, to any person obtaining a copy
-# of this software and associated documentation files (the "Software"), to deal
-# in the Software without restriction, including without limitation the rights
-# to use, copy, modify, merge, publish, distribute, sublicense, and/or sell
-# copies of the Software, and to permit persons to whom the Software is
-# furnished to do so, subject to the following conditions:
-#
-# The above copyright notice and this permission notice shall be included in
-# all copies or substantial portions of the Software.
-#
-# THE SOFTWARE IS PROVIDED "AS IS", WITHOUT WARRANTY OF ANY KIND, EXPRESS OR
-# IMPLIED, INCLUDING BUT NOT LIMITED TO THE WARRANTIES OF MERCHANTABILITY,
-# FITNESS FOR A PARTICULAR PURPOSE AND NONINFRINGEMENT. IN NO EVENT SHALL THE
-# AUTHORS OR COPYRIGHT HOLDERS BE LIABLE FOR ANY CLAIM, DAMAGES OR OTHER
-# LIABILITY, WHETHER IN AN ACTION OF CONTRACT, TORT OR OTHERWISE, ARISING FROM,
-# OUT OF OR IN CONNECTION WITH THE SOFTWARE OR THE USE OR OTHER DEALINGS IN
-# THE SOFTWARE.
-#
+#!/usr/bin/python
+#
+## @file
+#
+# Heuristically programmed ALgorithmic STORM setup control.
+#
+# In its most basic form, this just runs a camera
+# and displays (and records) the resulting data.
+#
+# ACamera:
+#   Control, record and display the data from one (or more)
+#   camera(s).
+#
+#  The camera control class should be a subclass of
+#  camera.genericCamera, which (attempts to) encapsulate
+#  all the stuff related to the controlling and displaying
+#  the data from one or more cameras. Examples and related
+#  classes can all be found in the camera directory.
+#
+#
+# More advanced functionality is provided by various modules.
+# These are loaded dynamically in the __init__ based on
+# the contents of the hardware.xml file. Examples of modules
+# include spotCounter.py, illumination/illuminationControl.py
+# and tcpControl.py
+#
+# Each module must implement the methods described in the
+# HalModule class in halLib.halModule, or be a sub-class
+# of this class.
+#
+#
+# Hazen 02/14
+#
+
+import os
+import sys
+import datetime
+import traceback
+
+from PyQt4 import QtCore, QtGui
+
+# Debugging
+import sc_library.hdebug as hdebug
+
+# Misc.
+import camera.filmSettings as filmSettings
+import halLib.imagewriters as writers
+import qtWidgets.qtAppIcon as qtAppIcon
+import qtWidgets.qtParametersBox as qtParametersBox
+
+import sc_library.parameters as params
+
+## getFileName
+#
+# Returns the filename given a path.
+#
+# @param path The full path with the file name.
+#
+# @return Returns the file name.
+#
+def getFileName(path):
+    return os.path.splitext(os.path.basename(path))[0]
+
+## halImport
+#
+# Wrap __import__ to make dynamic import a little simpler.
+#
+# @param module_name The name of the module to import.
+#
+# @return Returns the module
+#
+def halImport(module_name):
+    return __import__(module_name, globals(), locals(), [module_name], -1)
+
+## trimString
+#
+# Trims string to max_len characters if string is longer than max_len.
+#
+# @param string The string to trim.
+# @param max_len The maximum string length.
+#
+# @return Returns the trimmed string.
+#
+def trimString(string, max_len):
+    if len(string) > max_len:
+        return "..." + string[-(max_len-3):]
+    else:
+        return string
+
+## Window
+#
+# The main window.
+#
+class Window(QtGui.QMainWindow):
+    tcpComplete = QtCore.pyqtSignal(object)
+
+    ## __init__
+    #
+    # Set up the main window, connect and initialize all the hardware.
+    #
+    # @param hardware The hardware associated with this setup.
+    # @param parameters The initial (and default) parameters for the hardware.
+    # @param parent (Optional) The PyQt parent of this object.
+    #
+    @hdebug.debug
+    def __init__(self, hardware, parameters, parent = None):
+        QtGui.QMainWindow.__init__(self, parent)
+
+        # General (alphabetically ordered)
+        self.current_directory = False
+        self.directory = False
+        self.filename = ""
+        self.filming = False
+        self.logfile_fp = open(parameters.logfile, "a")
+        self.modules = []
+        self.old_shutters_file = ""
+        self.parameters = parameters
+        self.settings = QtCore.QSettings("Zhuang Lab", "hal-4000_" + parameters.setup_name.lower())
+        self.tcp_requested_movie = False
+        self.ui_mode = ""
+        self.will_overwrite = False
+        self.writer = False
+
+        # Logfile setup
+        #self.logfile_fp.write("\r\n")
+        #self.logfile_fp.flush()
+
+        
+        setup_name = parameters.setup_name.lower()
+
+        #
+        # Load the camera module
+        #
+        # The camera module defines (to some extent) what the HAL UI
+        # will look like.
+        #
+        the_camera = halImport('camera.' + hardware.camera.module)
+        self.ui_mode = the_camera.getMode()
+
+        #
+        # UI setup, this is one of:
+        #
+        # 1. single: single window, single camera
+        # 2. detached: detached camera window, single camera
+        # 3. dual: detached camera windows, dual camera
+        #
+        if (self.ui_mode == "single"):
+            import qtdesigner.hal4000_ui as hal4000Ui
+        elif (self.ui_mode == "detached"):
+            import qtdesigner.hal4000_detached_ui as hal4000Ui
+        elif (self.ui_mode == "dual"):
+            import qtdesigner.hal4000_detached_ui as hal4000Ui
+        else:
+            print "unrecognized mode:", self.ui_mode
+            print " mode should be one of: single, detached or dual"
+            exit()
+
+        # Load the ui
+        self.ui = hal4000Ui.Ui_MainWindow()
+        self.ui.setupUi(self)
+        
+        self.setWindowTitle(self.parameters.setup_name)
+        self.setWindowIcon(qtAppIcon.QAppIcon())
+
+        self.parameters_box = qtParametersBox.QParametersBox(self.ui.settingsScrollArea)
+        self.ui.settingsScrollArea.setWidget(self.parameters_box)
+        self.ui.settingsScrollArea.setWidgetResizable(True)
+        self.parameters_box.addParameters(self.parameters)
+
+        file_types = writers.availableFileFormats(self.ui_mode)
+        for type in file_types:
+            self.ui.filetypeComboBox.addItem(type)
+
+        #
+        # Camera
+        #
+
+        # This is the classic single-window HAL display. To work properly, the camera 
+        # controls UI elements that "belong" to the main window and vice-versa.
+        if (self.ui_mode == "single"):
+            self.camera = the_camera.ACamera(hardware.camera.parameters,
+                                             parameters,
+                                             self.ui.cameraFrame,
+                                             self.ui.cameraParamsFrame,
+                                             parent = self)
+            self.ui.recordButton = self.camera.getRecordButton()
+
+        # Both detached and dual-modes have the proper separation of UI elements
+        else:
+            self.camera = the_camera.ACamera(hardware.camera.parameters,
+                                             parameters,
+                                             parent = self)
+
+        # Insert additional menu items for the camera(s) as necessary
+        if (self.ui_mode == "detached"):
+            self.ui.actionCamera1 = QtGui.QAction(self.tr("Camera"), self)
+            self.ui.menuFile.insertAction(self.ui.actionQuit, self.ui.actionCamera1)
+            self.ui.actionCamera1.triggered.connect(self.camera.showCamera1)
+        elif (self.ui_mode == "dual"):
+            self.ui.actionCamera1 = QtGui.QAction(self.tr("Camera1"), self)
+            self.ui.menuFile.insertAction(self.ui.actionQuit, self.ui.actionCamera1)
+            self.ui.actionCamera1.triggered.connect(self.camera.showCamera1)
+
+            self.ui.actionCamera2 = QtGui.QAction(self.tr("Camera2"), self)
+            self.ui.menuFile.insertAction(self.ui.actionQuit, self.ui.actionCamera2)
+            self.ui.actionCamera2.triggered.connect(self.camera.showCamera2)
+
+        # camera signals
+        self.camera.reachedMaxFrames.connect(self.stopFilm)
+        self.camera.newFrames.connect(self.newFrames)
+
+        #
+        # Hardware control modules
+        #
+
+        # Load the requested modules.
+        add_separator = False
+        for module in hardware.modules:
+            hdebug.logText("Loading: " + module.hal_type)
+            a_module = halImport(module.module_name)
+            a_class = getattr(a_module, module.class_name)
+            instance = a_class(module.parameters, parameters, self)
+            instance.hal_type = module.hal_type
+            instance.hal_gui = module.hal_gui
+            if module.hal_gui:
+                add_separator = True
+                a_action = QtGui.QAction(self.tr(module.menu_item), self)
+                self.ui.menuFile.insertAction(self.ui.actionQuit, a_action)
+                a_action.triggered.connect(instance.show)
+            self.modules.append(instance)
+
+        # Insert a separator into the file menu if necessary.
+        if add_separator:
+            self.ui.menuFile.insertSeparator(self.ui.actionQuit)
+
+        # Connect signals between modules, HAL and the camera.
+        everything = self.modules + [self] + [self.camera]
+        for from_module in everything:
+            signals = from_module.getSignals()
+
+            for to_module in everything:
+                to_module.connectSignals(signals)
+
+        # Finish module initialization
+        for module in self.modules:
+            module.moduleInit()
+
+        #
+        # More ui stuff
+        #
+
+        # handling file drops
+        self.ui.centralwidget.__class__.dragEnterEvent = self.dragEnterEvent
+        self.ui.centralwidget.__class__.dropEvent = self.dropEvent
+
+        # ui signals
+        self.ui.actionDirectory.triggered.connect(self.newDirectory)
+        self.ui.actionSettings.triggered.connect(self.newSettingsFile)
+        self.ui.actionQuit.triggered.connect(self.handleClose)
+        self.ui.autoIncCheckBox.stateChanged.connect(self.handleAutoInc)
+        self.ui.extensionComboBox.currentIndexChanged.connect(self.updateFilenameLabel)
+        self.ui.filenameEdit.textChanged.connect(self.updateFilenameLabel)
+        self.ui.filetypeComboBox.currentIndexChanged.connect(self.updateFilenameLabel)
+        self.ui.indexSpinBox.valueChanged.connect(self.updateFilenameLabel)
+        self.ui.lengthSpinBox.valueChanged.connect(self.updateLength)
+        self.ui.modeComboBox.currentIndexChanged.connect(self.handleModeComboBox)
+        self.ui.notesEdit.textChanged.connect(self.updateNotes)
+        self.ui.recordButton.clicked.connect(self.toggleFilm)
+
+        # other signals
+        self.parameters_box.settingsToggled.connect(self.toggleSettings)
+
+        #
+        # Load GUI settings
+        #
+
+        # HAL GUI settings.
+        self.gui_settings = []
+        self.move(self.settings.value("main_pos", QtCore.QPoint(100, 100)).toPoint())
+
+        if (self.ui_mode == "single"):
+            self.resize(self.settings.value("main_size", self.size()).toSize())
+
+        elif (self.ui_mode == "detached"):
+            self.camera.resize(self.settings.value("camera_size", self.camera.size()).toSize())
+            self.gui_settings.append([self.camera, "camera1"])
+
+        elif (self.ui_mode == "dual"):
+            self.camera.camera1.resize(self.settings.value("camera1_size", self.camera.camera1.size()).toSize())
+            self.camera.camera2.resize(self.settings.value("camera2_size", self.camera.camera2.size()).toSize())
+            self.gui_settings.append([self.camera.camera1, "camera1"])
+            self.gui_settings.append([self.camera.camera2, "camera2"])
+
+        for [an_object, name] in self.gui_settings:
+            if an_object:
+                an_object.move(self.settings.value(name + "_pos", QtCore.QPoint(200, 200)).toPoint())
+                if self.settings.value(name + "_visible", False).toBool():
+                    ab_object.show()
+
+        # Module GUI settings.
+        for module in self.modules:
+            module.loadGUISettings(self.settings)
+
+        #
+        # start the camera
+        #
+        self.camera.cameraInit()
+
+
+    ## cleanUp
+    #
+    # This is called upon closing the program. It stops all of the various
+    # threads and disconnects from the hardware. This also saves the current 
+    # GUI layout, i.e. the locations of the various windows and whether or 
+    # not they are open.
+    #
+    @hdebug.debug
+    def cleanUp(self):
+        print " Dave? What are you doing Dave?"
+        print "  ..."
+
+        # Save HAL GUI settings.
+        self.settings.setValue("main_pos", self.pos())
+        if (self.ui_mode == "single"):
+            self.settings.setValue("main_size", self.size())
+
+        elif (self.ui_mode == "detached"):
+            self.settings.setValue("camera_size", self.camera.size())
+
+        elif (self.ui_mode == "dual"):
+            self.settings.setValue("camera1_size", self.camera.camera1.size())
+            self.settings.setValue("camera2_size", self.camera.camera2.size())
+
+        for [an_object, name] in self.gui_settings:
+            if object:
+                self.settings.setValue(name + "_pos", an_object.pos())
+                self.settings.setValue(name + "_visible", an_object.isVisible())
+
+        # Save module GUI settings.
+        for module in self.modules:
+            module.saveGUISettings(self.settings)
+
+        # Close the film notes log file.
+        self.logfile_fp.close()
+
+        # stop the camera
+        self.camera.close()
+
+        # stop the modules.
+        for module in self.modules:
+            module.cleanup()
+
+    ## closeEvent
+    #
+    # This called when the user wants to close the program.
+    #
+    # @param event A QEvent object.
+    #
+    @hdebug.debug
+    def closeEvent(self, event):
+        self.cleanUp()
+
+    ## connectSignals
+    #
+    # @param signals An array of signals that we might be interested in connecting to.
+    #
+    @hdebug.debug
+    def connectSignals(self, signals):
+        for signal in signals:
+            if (signal[1] == "commGotConnection"):
+                signal[2].connect(self.handleCommStart)
+            elif (signal[1] == "commLostConnection"):
+                signal[2].connect(self.handleCommStop)
+            elif (signal[1] == "commMessage"):
+                signal[2].connect(self.handleCommMessage)
+            elif (signal[1] == "jstickToggleFilm"):
+                signal[2].connect(self.handleJoystickToggleFilm)
+
+    ## dragEnterEvent
+    #
+    # This is called when a file is dragged into the main window.
+    #
+    # @param event A QEvent object.
+    #
+    @hdebug.debug
+    def dragEnterEvent(self, event):
+        if event.mimeData().hasUrls():
+            event.accept()
+        else:
+            event.ignore()
+
+    ## dropEvent
+    #
+    # This is called when a file is dropped on the main window. It
+    # first tries to interpret the file as a parameters file, then
+    # as a shutters file.
+    #
+    # @param event A QEvent object containing the filenames.
+    #
+    @hdebug.debug
+    def dropEvent(self, event):
+        filenames = []
+        for url in event.mimeData().urls():
+            #filenames.append(str(url.encodedPath())[1:])
+            filenames.append(str(url.toLocalFile()))
+        for filename in sorted(filenames):
+            try:
+                params.Parameters(filename)
+                self.newSettings(filename)
+            except:
+                print traceback.format_exc()
+                hdebug.logText(" Not a settings file, trying as shutters file")
+                self.newShutters(filename)
+
+    ## getSignals
+    #
+    # @return The signals this module provides.
+    #
+    @hdebug.debug
+    def getSignals(self):
+        return [["hal", "tcpComplete", self.tcpComplete]]
+
+    ## handleAutoInc
+    #
+    # This is called when the auto-increment check box is clicked.
+    #
+    # @param flag True if the check box is checked, false otherwise.
+    #
+    @hdebug.debug
+    def handleAutoInc(self, flag):
+        self.parameters.auto_increment = flag
+
+    ## handleClose
+    #
+    # Called to quit the program.
+    #
+    # @param bool Dummy parameter.
+    #
+    @hdebug.debug
+    def handleClose(self, bool):
+        self.close()
+
+    ## handleCommMessage
+    #
+    # Handles all the message from tcpControl.
+    #
+    # @param message A tcpControl.TCPMessage object.
+    #
+    @hdebug.debug
+    def handleCommMessage(self, message):
+
+        m_type = message.getType()
+        m_data = message.getData()
+
+        if (m_type == "abortMovie"):
+            if self.filming:
+                self.stopFilm()
+
+        elif (m_type == "parameters"):
+            self.parameters_box.setCurrentParameters(m_data[0])
+
+        elif (m_type == "movie"):
+            # set to new comm specific values
+            self.ui.filenameLabel.setText(m_data[0] + self.parameters.filetype)
+
+            # start the film
+            self.tcp_requested_movie = True
+            self.startFilm(filmSettings.FilmSettings("fixed_length", m_data[1]))
+
+        elif (m_type == "setDirectory"):
+            if (not self.current_directory):
+                self.current_directory = self.directory[:-1]
+            self.newDirectory(m_data[0])
+
+    ## handleCommStart
+    #
+    # This is called when a external program connects.
+    #
+    @hdebug.debug
+    def handleCommStart(self):
+        print "commStart"
+        self.ui.recordButton.setEnabled(False)
+
+    ## handleCommStop
+    #
+    # This is called when a external program disconnects.
+    #
+    @hdebug.debug
+    def handleCommStop(self):
+        print "commStop"
+        self.ui.recordButton.setEnabled(True)
+        if self.current_directory:
+            self.newDirectory(self.current_directory)
+            self.current_directory = False
+
+    ## handleJoystickToggleFilm
+    #
+    # Start/stop filming.
+    #
+    @hdebug.debug
+    def handleJoystickToggleFilm(self):
+        self.toggleFilm(False)
+
+    ## handleModeComboBox
+    #
+    # This is called when the acquistion mode combo box is
+    # selected. There are only two modes, run_till_abort and
+    # fixed_length.
+    #
+    # @param mode The index of the mode the user selected.
+    #
+    @hdebug.debug
+    def handleModeComboBox(self, mode):
+        if mode == 0:
+            self.parameters.acq_mode = "run_till_abort"
+        else:
+            self.parameters.acq_mode = "fixed_length"
+        self.showHideLength()
+
+    ## handleSyncChange
+    #
+    # This is called by the camera display GUI to set sync parameter.
+    # Sync specifies which frame to show if we are taking a movie
+    # with a multi-frame shutter sequence.
+    #
+    # FIXME: Is this still used? I think it is all in the camera
+    #    display class now.
+    #@hdebug.debug
+    #def handleSyncChange(self, sync):
+    #    self.parameters.sync = sync
+
+    ## newDirectory
+    #
+    # Show the new directory dialog box (if a directory is not specified.
+    # Change to the new directory (if it exists).
+    #
+    # @param directory The new directory name (optional).
+    #
+    @hdebug.debug            
+    def newDirectory(self, directory = False):
+        self.stopCamera()
+        if (not directory):
+            directory = str(QtGui.QFileDialog.getExistingDirectory(self, 
+                                                                   "New Directory", 
+                                                                   str(self.parameters.directory),
+                                                                   QtGui.QFileDialog.ShowDirsOnly))
+        if directory and os.path.exists(directory):
+            self.directory = directory + "/"
+            self.parameters.directory = self.directory
+            self.ui.directoryText.setText(trimString(self.parameters.directory, 31))
+        self.updateFilenameLabel("foo")
+        self.startCamera()
+
+    ## newFrames
+    #
+    # This is called when there are new frames from the camera.
+    #
+    # @param frames A list of frame objects.
+    #
+    def newFrames(self, frames):
+        for frame in frames:
+            if self.filming:
+                self.updateFramesForFilm(frame)
+
+            for module in self.modules:
+                module.newFrame(frame, self.filming)
+
+    ## newParameters
+    #
+    # This is called after new parameters are selected. It changes the
+    # film setting based on the new parameters and propogates the new
+    # parameters to all of the various pieces of hardware.
+    #
+    @hdebug.debug
+    def newParameters(self):
+        # For conveniently accessing parameters
+        p = self.parameters
+
+        # Camera
+        #
+        # Note that the camera also modifies the parameters file, adding
+        # some information about the frame rate, etc..
+        #
+        self.camera.newParameters(p)
+
+        # The working directory is set by the initial parameters. Subsequent
+        # parameters files don't change the directory
+        if self.directory:
+            p.directory = self.directory
+        else:
+            self.directory = p.directory
+
+        # Modules.
+        for module in self.modules:
+            module.newParameters(p)
+
+        # Update shutters file based on the shutter file specified by the parameters file.
+        self.newShutters(p.shutters)
+
+        # Film settings.
+        extension = p.extension # Save a temporary copy as the original will get wiped out when we set the filename, etc.
+        filetype = p.filetype
+        self.ui.directoryText.setText(trimString(p.directory, 31))
+        self.ui.filenameEdit.setText(p.filename)
+        if p.auto_increment:
+            self.ui.autoIncCheckBox.setChecked(True)
+        else:
+            self.ui.autoIncCheckBox.setChecked(False)
+        self.ui.extensionComboBox.clear()
+        for ext in p.extensions:
+            self.ui.extensionComboBox.addItem(ext)
+        self.ui.extensionComboBox.setCurrentIndex(self.ui.extensionComboBox.findText(extension))
+        self.ui.filetypeComboBox.setCurrentIndex(self.ui.filetypeComboBox.findText(filetype))
+        if p.acq_mode == "run_till_abort":
+            self.ui.modeComboBox.setCurrentIndex(0)
+        else:
+            self.ui.modeComboBox.setCurrentIndex(1)
+        self.ui.lengthSpinBox.setValue(p.frames)
+        self.showHideLength()
+        if p.auto_shutters:
+            self.ui.autoShuttersCheckBox.setChecked(True)
+        else:
+            self.ui.autoShuttersCheckBox.setChecked(False)
+        self.updateFilenameLabel("foo")
+
+        # Start the camera
+        self.startCamera()
+
+        #
+        # Print a list of unused parameters.
+        #
+        #unused = p.unused()
+        #if (len(unused) > 0):
+        #    print "The following parameters in", p.parameters_file, "were not used."
+        #    for param in sorted(unused):
+        #        print "  ", param
+        #    print ""
+
+    ## newSettings
+    #
+    # Parse a parameters file & add it to the parameters combo box. The names
+    # settings and parameters are used somewhat interchangeably.
+    #
+    # @param parameters_filename The name & path of the parameters file.
+    #
+    @hdebug.debug
+    def newSettings(self, parameters_filename):
+        # parse parameters file
+        parameters = params.Parameters(parameters_filename, is_HAL = True)
+        self.parameters_box.addParameters(parameters)
+
+    ## newSettingsFile
+    #
+    # This is called when the user selects the new setting file menu option.
+    # It opens a dialog where the user can select a new parameters file, then
+    # tries to load the new parameter file.
+    #
+    # @param bool Dummy parameter.
+    #
+    @hdebug.debug
+    def newSettingsFile(self, bool):
+        self.stopCamera()
+        parameters_filename = QtGui.QFileDialog.getOpenFileName(self, "New Settings", "", "*.xml")
+        if parameters_filename:
+            try:
+                params.Parameters(str(parameters_filename), is_HAL = True)
+                self.newSettings(str(parameters_filename))
+            except:
+                print traceback.format_exc()
+                print "failed to parse settings file"
+        else:
+            self.startCamera()
+
+    ## newShutters
+    #
+    # Parse a shutters file & if successful, update the main window UI,
+    # the camera (shutter sequence length) and the spot counter (frame
+    # colors and shutter sequence length). If a module handles shutter
+    # file parsing & it does not like the shutters file then it should
+    # throw some kind of error.
+    #
+    # @param shutters_filename The name of the shutters file.
+    #
+    @hdebug.debug
+    def newShutters(self, shutters_filename):
+        new_shutters = False
+        try:
+            for module in self.modules:
+                module.newShutters(shutters_filename)
+            new_shutters = True
+        except:
+            print traceback.format_exc()
+            hdebug.logText("failed to parse shutter file.")
+            for module in self.modules:
+                module.newShutters(self.old_shutters_file)
+            self.parameters.shutters = self.old_shutters_file
+        if new_shutters:
+            self.parameters.shutters = shutters_filename
+            self.old_shutters_file = shutters_filename
+            self.ui.shuttersText.setText(getFileName(self.parameters.shutters))
+            #self.camera.setSyncMax(self.shutter_control.getCycleLength())
+            params.setDefaultShutter(shutters_filename)
+            #self.spot_counter.newParameters(self.parameters, colors)
+            
+    ## newShuttersFile
+    #
+    # This is called when the user select new shutter sequence from the file menu.
+    # It opens a GUI where the user can specify the new shutters file, then tries
+    # to open the shutter file.
+    #
+    # @param bool Dummy parameter.
+    #
+    @hdebug.debug
+    def newShuttersFile(self, bool):
+        self.stopCamera()
+        shutters_filename = QtGui.QFileDialog.getOpenFileName(self, "New Shutter Sequence", "", "*.xml")
+        if shutters_filename and self.shutter_control:
+            self.newShutters(str(shutters_filename))
+        self.startCamera()
+
+    ## showHideLength
+    #
+    # This is called show or hide movie length text box depending on whether
+    # or not the filming mode is fixed length or run till abort.
+    #
+    @hdebug.debug
+    def showHideLength(self):
+        if self.ui.modeComboBox.currentIndex() == 0:
+            self.ui.lengthLabel.hide()
+            self.ui.lengthSpinBox.hide()
+        else:
+            self.ui.lengthLabel.show()
+            self.ui.lengthSpinBox.show()
+
+    ## startCamera
+    #
+    # Starts the camera.
+    #
+    @hdebug.debug
+    def startCamera(self):
+        self.camera.startCamera()
+
+    ## startFilm
+    #
+    # Creates the film saving object, sets up all the hardware to take the 
+    # film and then starts the camera.
+    #
+    # @param film_settings (Optional) A film_setting object, default is none.
+    #
+    @hdebug.debug
+    def startFilm(self, film_settings = None):
+        self.filming = True
+        self.film_name = self.parameters.directory + str(self.ui.filenameLabel.text())
+        self.film_name = self.film_name[:-len(self.ui.filetypeComboBox.currentText())]
+
+        if not film_settings:
+            film_settings = filmSettings.FilmSettings(self.parameters.acq_mode,
+                                                      self.parameters.frames)
+            save_film = self.ui.saveMovieCheckBox.isChecked()
+        else:
+            save_film = True
+
+        # film file prep
+        self.writer = False
+        self.ui.recordButton.setText("Stop")
+        if save_film:
+            if (self.ui_mode == "dual"):
+                self.writer = writers.createFileWriter(self.ui.filetypeComboBox.currentText(),
+                                                       self.film_name,
+                                                       self.parameters,
+                                                       ["camera1", "camera2"])
+            else:
+                self.writer = writers.createFileWriter(self.ui.filetypeComboBox.currentText(),
+                                                       self.film_name,
+                                                       self.parameters,
+                                                       ["camera1"])
+            self.camera.startFilm(self.writer, film_settings)
+            self.ui.recordButton.setStyleSheet("QPushButton { color: red }")
+        else:
+            self.camera.startFilm(None, film_settings)
+            self.ui.recordButton.setStyleSheet("QPushButton { color: orange }")
+            self.film_name = False
+
+        # modules
+        for module in self.modules:
+            module.startFilm(self.film_name, self.ui.autoShuttersCheckBox.isChecked())
+
+        # go...
+        self.startCamera()
+
+    ## stopCamera
+    #
+    # Stop the camera.
+    #
+    @hdebug.debug
+    def stopCamera(self):
+        self.camera.stopCamera()
+
+    ## stopFilm
+    #
+    # Stop the camera, finish up the file writer object, set all the hardware
+    # back to the non-filming mode.
+    #
+    @hdebug.debug
+    def stopFilm(self):
+        self.filming = False
+
+        # Beep to warn the user that the film is done in the case of longer 
+        # fixed length films during which they might have passed out.
+        if self.parameters.want_bell and (self.parameters.acq_mode == "fixed_length"):
+            if (self.parameters.frames > 1000):
+                print "\7\7"
+
+        # Stop the camera.
+        self.camera.stopFilm()
+
+        # Film file finishing up.
+        if self.writer:
+
+            # Stop modules.
+            for module in self.modules:
+                module.stopFilm(self.writer)
+
+            self.writer.closeFile()
+
+            self.updateNotes() # Get any changes to the notes made during filming.
+            self.logfile_fp.write(str(datetime.datetime.now()) + "," + self.film_name + "," + str(self.parameters.notes) + "\r\n")
+            self.logfile_fp.flush()
+
+            if self.ui.autoIncCheckBox.isChecked() and (not self.tcp_requested_movie):
+                self.ui.indexSpinBox.setValue(self.ui.indexSpinBox.value() + 1)
+            self.updateFilenameLabel("foo")
+        else:
+            # Stop modules.
+            for module in self.modules:
+                module.stopFilm(False)
+
+        # restart the camera
+        self.startCamera()
+        self.ui.recordButton.setText("Record")
+        self.ui.recordButton.setStyleSheet("QPushButton { color: black }")
+
+        # notify tcp/ip client that the movie is finished
+        # if the client requested the movie.
+        if self.tcp_requested_movie:
+
+            if (self.writer.getLockTarget() == "failed"):
+                hdebug.logText("QPD/Camera appears to have frozen..")
+                self.quit()
+            self.tcpComplete.emit(str(self.writer.getSpotCounts()))
+            self.tcp_requested_movie = False
+
+    ## toggleFilm
+    #
+    # Start/stop filming. If this file already exists this will warn that
+    # it is about to get overwritten.
+    #
+    # @param boolean Dummy parameter.
+    #
+    @hdebug.debug
+    def toggleFilm(self, boolean):
+        if self.filming:
+            self.stopFilm()
+        else:
+            reply = QtGui.QMessageBox.Yes
+            if self.will_overwrite and self.ui.saveMovieCheckBox.isChecked():
+                reply = QtGui.QMessageBox.question(self,
+                                                   #QtCore.QString(u"\u5C0F\u5FC3"),
+                                                   "Warning!",
+                                                   "Overwrite Existing Movie?",
+                                                   QtGui.QMessageBox.Yes,
+                                                   QtGui.QMessageBox.No)
+            if not self.ui.saveMovieCheckBox.isChecked():
+                reply = QtGui.QMessageBox.question(self,
+                                                   #QtCore.QString(u"\u5C0F\u5FC3"),
+                                                   "Warning!",
+                                                   "Do you know that the movie will not be saved?",
+                                                   QtGui.QMessageBox.Yes,
+                                                   QtGui.QMessageBox.No)
+            if (reply == QtGui.QMessageBox.Yes):
+                self.startFilm()
+
+    ## toggleSettings
+    #
+    # This is called when the user changes the parameters in the parameters GUI.
+    # It stops the camera & switches to the new parameters.
+    #
+    @hdebug.debug
+    def toggleSettings(self):
+        self.parameters = self.parameters_box.getCurrentParameters()
+        self.stopCamera()
+        self.newParameters()
+
+    ## updateFilenameLabel
+    #
+    # This is called when any of the various file name GUI boxes are modified
+    # to update what the final file name will be. If this is the name of a
+    # file that already exists the file name is displayed in red. The dummy
+    # parameter is so that argument list matches that expected by the
+    # PyQt signals that this handles.
+    #
+    # @param dummy This is not used.
+    #
+    @hdebug.debug
+    def updateFilenameLabel(self, dummy):
+        name = str(self.ui.filenameEdit.displayText())
+        self.parameters.filename = name
+
+        name += "_{0:04d}".format(self.ui.indexSpinBox.value())
+
+        self.parameters.extension = str(self.ui.extensionComboBox.currentText())
+        if len(self.parameters.extension) > 0:
+            name += "_" + self.parameters.extension
+
+        self.parameters.filetype = str(self.ui.filetypeComboBox.currentText())
+        name += self.parameters.filetype
+
+        self.ui.filenameLabel.setText(name)
+        if os.path.exists(self.parameters.directory + name):
+            self.will_overwrite = True
+            self.ui.filenameLabel.setStyleSheet("QLabel { color: red}")
+        else:
+            self.will_overwrite = False
+            self.ui.filenameLabel.setStyleSheet("QLabel { color: black}")
+
+    ## updateFramesForFilm
+    #
+    # When filming, this updates the main window UI that displays how many
+    # frames have been taken and how large the current film is.
+    #
+    # @param frame A frame object.
+    #
+    def updateFramesForFilm(self, frame):
+        if frame.master:
+            # The first frame is numbered zero so we need to adjust for that.
+            self.ui.framesText.setText("%d" % (frame.number+1))
+            if self.writer: # The flag for whether or not we are actually saving anything.
+                size = self.camera.getFilmSize()
+                if size < 1000.0:
+                    self.ui.sizeText.setText("%.1f MB" % size)
+                else:
+                    self.ui.sizeText.setText("%.1f GB" % (size * 0.00097656))
+
+    ## updateLength
+    #
+    # This is called by the film length spin box to change how long a fixed
+    # length film will be.
+    #
+    # @param length The new film length.
+    #
+    @hdebug.debug
+    def updateLength(self, length):
+        self.parameters.frames = length
+
+    ## updateNotes
+    #
+    # This is called when the notes box is editted. The notes are saved in
+    # the .inf file associated with the film.
+    #
+    @hdebug.debug
+    def updateNotes(self):
+        self.parameters.notes = self.ui.notesEdit.toPlainText()
+
+
+if __name__ == "__main__":
+    app = QtGui.QApplication(sys.argv)
+
+    # Splash Screen.
+    pixmap = QtGui.QPixmap("splash.png")
+    splash = QtGui.QSplashScreen(pixmap)
+    splash.show()
+    app.processEvents()
+
+    # Load settings.
+    if (len(sys.argv) == 4):
+        setup_name = sys.argv[1]
+        hardware = params.Hardware(sys.argv[2])
+        parameters = params.Parameters(sys.argv[3], is_HAL = True)
+    else:
+        parameters = params.Parameters("settings_default.xml")
+        setup_name = parameters.setup_name
+        hardware = params.Hardware(setup_name + "_hardware.xml")
+        parameters = params.Parameters(setup_name + "_default.xml", is_HAL = True)
+    params.setSetupName(parameters, setup_name)
+
+    # Start logger.
+#    hdebug.startLogging(parameters.directory + "logs/", "hal4000")
+
+    # Load app.
+    window = Window(hardware, parameters)
+    window.newParameters()
+    splash.hide()
+    window.show()
+
+    app.exec_()
+
+
+#
+# The MIT License
+#
+# Copyright (c) 2013 Zhuang Lab, Harvard University
+#
+# Permission is hereby granted, free of charge, to any person obtaining a copy
+# of this software and associated documentation files (the "Software"), to deal
+# in the Software without restriction, including without limitation the rights
+# to use, copy, modify, merge, publish, distribute, sublicense, and/or sell
+# copies of the Software, and to permit persons to whom the Software is
+# furnished to do so, subject to the following conditions:
+#
+# The above copyright notice and this permission notice shall be included in
+# all copies or substantial portions of the Software.
+#
+# THE SOFTWARE IS PROVIDED "AS IS", WITHOUT WARRANTY OF ANY KIND, EXPRESS OR
+# IMPLIED, INCLUDING BUT NOT LIMITED TO THE WARRANTIES OF MERCHANTABILITY,
+# FITNESS FOR A PARTICULAR PURPOSE AND NONINFRINGEMENT. IN NO EVENT SHALL THE
+# AUTHORS OR COPYRIGHT HOLDERS BE LIABLE FOR ANY CLAIM, DAMAGES OR OTHER
+# LIABILITY, WHETHER IN AN ACTION OF CONTRACT, TORT OR OTHERWISE, ARISING FROM,
+# OUT OF OR IN CONNECTION WITH THE SOFTWARE OR THE USE OR OTHER DEALINGS IN
+# THE SOFTWARE.
+#