--- conflicted
+++ resolved
@@ -22,10 +22,7 @@
 import sc_library.hdebug as hdebug
 
 # General
-<<<<<<< HEAD
-=======
 import sc_library.tcpClient as tcpClient
->>>>>>> ce2b8c14
 import notifications
 import sequenceParser
 import xml_generator
@@ -437,17 +434,10 @@
         self.delay_timer.setSingleShot(True)
         self.delay_timer.timeout.connect(self.checkPause)
 
-<<<<<<< HEAD
         # HAL Client
         self.HALClient = halLib.tcpClient.TCPClient(self)
         self.HALClient.acknowledged.connect(self.handleAcknowledged)
         self.HALClient.complete.connect(self.handleComplete)
-=======
-        # TCP communications.
-        self.comm = tcpClient.TCPClient(self)
-        self.comm.acknowledged.connect(self.handleAcknowledged)
-        self.comm.complete.connect(self.handleComplete)
->>>>>>> ce2b8c14
 
         self.HALClient.startCommunication()
         self.has_HAL = self.HALClient.isConnected()
